--- conflicted
+++ resolved
@@ -50,11 +50,7 @@
 
   const schemaChangesUp = [];
 
-<<<<<<< HEAD
-  if (statementTimeout && !isMigration) {
-=======
   if (isStatementTimeout) {
->>>>>>> fa944b18
     schemaChangesUp.push(
       getRunSqlQuery(
         getStatementTimeoutSql(statementTimeout),

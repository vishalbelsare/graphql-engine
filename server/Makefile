SHELL := /bin/bash

VERSION ?= $(shell ../scripts/get-version.sh)
export VERSION

registry := hasura
packager_ver := 20190731
pg_dump_ver := 12
build_output := /build/_server_output

# Getting access to the built products with the `cabal v2-*` commands is really awkward; see
# <https://www.haskell.org/cabal/users-guide/nix-local-build.html#where-are-my-build-products> for a
# little more context. Ideally, we could use `cabal v2-install` for this, but `v2-install` does
# strange and complicated things, and I could not get it to work.
#
# This glob is a pretty heavy hammer designed to work regardless of `cabal-install` version (see the
# aforementioned link for why that’s tricky). If `cabal v2-*` ever gets a better way to do this,
# please replace this with something less hacky.
executables_glob := dist-newstyle/build/*/*/graphql-engine-*/**/opt/build/{graphql-engine/graphql-engine,graphql-engine-tests/graphql-engine-tests}

# These are the directories where `cabal v2-build --enable-coverage` sticks .mix files. It would be
# much better if cabal-install supported something like stack’s `stack hpc report`, which passes the
# right `--hpcdir` options automatically.
mix_dirs_glob := dist-newstyle/**/hpc/vanilla/mix/**/{graphql-engine-1.0.0,graphql-engine}/

# assumes this is built in circleci
<<<<<<< HEAD
ci-binary:
	mkdir -p packaging/build/rootfs
	# TEMP DISABLE WARNING ERRORS: stack $(STACK_FLAGS) build --ghc-options=-Werror $(BUILD_FLAGS)
	stack $(STACK_FLAGS) build  $(BUILD_FLAGS)
	mkdir -p $(build_output)
	cp $(build_dir)/$(project)/$(project) $(build_output)
	echo "$(VERSION)" > $(build_output)/version.txt
=======
ci-build:
	## configure
	cp cabal.project.ci cabal.project.local
	# Passing `--enable-coverage` to `cabal v2-build` appears to enable coverage for all packages, not
	# just local packages (at least as of cabal-install-2.4.1.0), so add `coverage: true` to the
	# `cabal.project.local` file in the appropriate package stanza.
	if [[ -n '$(enable_coverage)' ]]; then \
		printf '\npackage graphql-engine\n  coverage: true\n' >> cabal.project.local; \
	fi
	cabal v2-update
	## build
	cabal v2-build
	## install
	mkdir -p '$(build_output)'
	echo '$(VERSION)' > '$(build_output)/version.txt'
	shopt -s failglob globstar && cp $(executables_glob) '$(build_output)/'
	# Copy the .mix files needed for `hpc` to generate code coverage reports into the build output
	# directory, only if coverage is enabled (the mix files aren't generated otherwise).
	if [[ -n '$(enable_coverage)' ]]; then \
	  mkdir -p '$(build_output)/mix/' && \
	  shopt -s failglob globstar && cp -R $(mix_dirs_glob) '$(build_output)/mix/'; \
	fi
>>>>>>> b84db36e

# assumes this is built in circleci
ci-image:
	mkdir -p packaging/build/rootfs
	docker create -v /root/ --name dummy alpine:3.4 /bin/true
	docker cp '$(build_output)/graphql-engine' dummy:/root/
	docker run --rm --volumes-from dummy '$(registry)/graphql-engine-packager:$(packager_ver)' /build.sh graphql-engine | tar -x -C packaging/build/rootfs
	strip --strip-unneeded packaging/build/rootfs/bin/graphql-engine
	cp '/usr/lib/postgresql/$(pg_dump_ver)/bin/pg_dump' packaging/build/rootfs/bin/pg_dump
	upx packaging/build/rootfs/bin/graphql-engine
	docker build -t '$(registry)/graphql-engine:$(VERSION)' packaging/build/

ci-save-image:
	docker save -o '$(build_output)/image.tar' '$(registry)/graphql-engine:$(VERSION)'
ci-load-image:
	docker load -i '$(build_output)/image.tar'

push:
	docker push '$(registry)/graphql-engine:$(VERSION)'

push-latest:
	docker tag '$(registry)/graphql-engine:$(VERSION)' '$(registry)/graphql-engine:latest'
	docker push '$(registry)/graphql-engine:latest'

packager: packaging/packager.df
	docker build -t '$(registry)/graphql-engine-packager:$(packager_ver)' -f packaging/packager.df ./packaging/

.PHONY: ci-build ci-image ci-save-image ci-load-image push push-latest packager<|MERGE_RESOLUTION|>--- conflicted
+++ resolved
@@ -24,15 +24,6 @@
 mix_dirs_glob := dist-newstyle/**/hpc/vanilla/mix/**/{graphql-engine-1.0.0,graphql-engine}/
 
 # assumes this is built in circleci
-<<<<<<< HEAD
-ci-binary:
-	mkdir -p packaging/build/rootfs
-	# TEMP DISABLE WARNING ERRORS: stack $(STACK_FLAGS) build --ghc-options=-Werror $(BUILD_FLAGS)
-	stack $(STACK_FLAGS) build  $(BUILD_FLAGS)
-	mkdir -p $(build_output)
-	cp $(build_dir)/$(project)/$(project) $(build_output)
-	echo "$(VERSION)" > $(build_output)/version.txt
-=======
 ci-build:
 	## configure
 	cp cabal.project.ci cabal.project.local
@@ -52,10 +43,9 @@
 	# Copy the .mix files needed for `hpc` to generate code coverage reports into the build output
 	# directory, only if coverage is enabled (the mix files aren't generated otherwise).
 	if [[ -n '$(enable_coverage)' ]]; then \
-	  mkdir -p '$(build_output)/mix/' && \
-	  shopt -s failglob globstar && cp -R $(mix_dirs_glob) '$(build_output)/mix/'; \
+		mkdir -p '$(build_output)/mix/' && \
+		shopt -s failglob globstar && cp -R $(mix_dirs_glob) '$(build_output)/mix/'; \
 	fi
->>>>>>> b84db36e
 
 # assumes this is built in circleci
 ci-image:

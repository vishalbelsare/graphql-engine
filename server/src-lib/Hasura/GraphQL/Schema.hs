--- conflicted
+++ resolved
@@ -20,24 +20,24 @@
   ) where
 
 
-import           Data.Maybe                     (maybeToList)
-import           Control.Lens (preview)
-import           Control.Lens.TH (makePrisms)
-
-import qualified Data.HashMap.Strict            as Map
-import qualified Data.HashSet                   as Set
-import qualified Data.Sequence                  as Seq
-
-import qualified Data.Text                      as T
-import qualified Language.GraphQL.Draft.Syntax  as G
-
-import           Hasura.RQL.DDL.Remote.Types
+import           Control.Lens                        (preview)
+import           Control.Lens.TH                     (makePrisms)
+import           Data.Maybe                          (maybeToList)
+
+import qualified Data.HashMap.Strict                 as Map
+import qualified Data.HashSet                        as Set
+import qualified Data.Sequence                       as Seq
+
+import qualified Data.Text                           as T
+import qualified Language.GraphQL.Draft.Syntax       as G
+
 import           Hasura.GraphQL.Context
+import           Hasura.GraphQL.Resolve.Context
 import           Hasura.GraphQL.Resolve.ContextTypes
-import           Hasura.GraphQL.Resolve.Context
 import           Hasura.GraphQL.Validate.Types
 import           Hasura.Prelude
-import           Hasura.RQL.DML.Internal        (mkAdminRolePermInfo)
+import           Hasura.RQL.DDL.Remote.Types
+import           Hasura.RQL.DML.Internal             (mkAdminRolePermInfo)
 import           Hasura.RQL.Types
 import           Hasura.SQL.Types
 
@@ -56,19 +56,6 @@
   onNothing (Map.lookup t tc) $
      throw500 $ "table not found: " <>> t
 
-<<<<<<< HEAD
-data RemoteGCtx
-  = RemoteGCtx
-  { _rgTypes            :: !TypeMap
-  , _rgQueryRoot        :: !ObjTyInfo
-  , _rgMutationRoot     :: !(Maybe ObjTyInfo)
-  , _rgSubscriptionRoot :: !(Maybe ObjTyInfo)
-  } deriving (Show, Eq)
-
-instance Has TypeMap RemoteGCtx where
-  getter = _rgTypes
-  modifier f ctx = ctx { _rgTypes = f $ _rgTypes ctx }
-
 data SelField
   = SelFldCol PGColInfo
   | SelFldRel SelFldRelTup
@@ -78,9 +65,6 @@
 type SelFldRelTup = (RelInfo, Bool, AnnBoolExpPartialSQL, Maybe Int, Bool)
 
 $(makePrisms ''SelField)
-=======
-type SelField = Either PGColInfo (RelInfo, Bool, AnnBoolExpPartialSQL, Maybe Int, Bool)
->>>>>>> 510d854e
 
 qualObjectToName :: (ToTxt a) => QualifiedObject a -> G.Name
 qualObjectToName = G.Name . snakeCaseQualObject

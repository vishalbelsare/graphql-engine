module Hasura.GraphQL.Context where

import           Data.Aeson
import           Control.Lens (preview)
import           Data.Has
import           Hasura.Prelude

import qualified Data.HashMap.Strict                 as Map
import qualified Data.HashSet                        as Set
import qualified Data.Text                           as T
import qualified Language.GraphQL.Draft.Syntax       as G

import           Hasura.GraphQL.Resolve.ContextTypes
import           Hasura.GraphQL.Validate.Types
import           Hasura.RQL.Types.BoolExp
import           Hasura.RQL.Types.Common
import           Hasura.RQL.Types.Permission
import           Hasura.SQL.Types

type OpCtxMap = Map.HashMap G.Name OpCtx

data InsOpCtx
  = InsOpCtx
  { _iocTable   :: !QualifiedTable
  , _iocHeaders :: ![T.Text]
  } deriving (Show, Eq)

data SelOpCtx
  = SelOpCtx
  { _socTable   :: !QualifiedTable
  , _socHeaders :: ![T.Text]
  , _socFilter  :: !AnnBoolExpPartialSQL
  , _socLimit   :: !(Maybe Int)
  } deriving (Show, Eq)

data SelPkOpCtx
  = SelPkOpCtx
  { _spocTable   :: !QualifiedTable
  , _spocHeaders :: ![T.Text]
  , _spocFilter  :: !AnnBoolExpPartialSQL
  , _spocArgMap  :: !PGColArgMap
  } deriving (Show, Eq)

data FuncQOpCtx
  = FuncQOpCtx
  { _fqocTable    :: !QualifiedTable
  , _fqocHeaders  :: ![T.Text]
  , _fqocFilter   :: !AnnBoolExpPartialSQL
  , _fqocLimit    :: !(Maybe Int)
  , _fqocFunction :: !QualifiedFunction
  , _fqocArgs     :: !FuncArgSeq
  } deriving (Show, Eq)

data UpdOpCtx
  = UpdOpCtx
  { _uocTable      :: !QualifiedTable
  , _uocHeaders    :: ![T.Text]
  , _uocFilter     :: !AnnBoolExpPartialSQL
  , _uocPresetCols :: !PreSetColsPartial
  , _uocAllCols    :: ![PGColInfo]
  } deriving (Show, Eq)

data DelOpCtx
  = DelOpCtx
  { _docTable   :: !QualifiedTable
  , _docHeaders :: ![T.Text]
  , _docFilter  :: !AnnBoolExpPartialSQL
  , _docAllCols :: ![PGColInfo]
  } deriving (Show, Eq)

data OpCtx
  = OCSelect !SelOpCtx
  | OCSelectPkey !SelPkOpCtx
  | OCSelectAgg !SelOpCtx
  | OCFuncQuery !FuncQOpCtx
  | OCFuncAggQuery !FuncQOpCtx
  | OCInsert !InsOpCtx
  | OCUpdate !UpdOpCtx
  | OCDelete !DelOpCtx
  deriving (Show, Eq)

data GCtx
  = GCtx
  { _gTypes     :: !TypeMap
  , _gFields    :: !FieldMap
  , _gOrdByCtx  :: !OrdByCtx
  , _gQueryRoot :: !ObjTyInfo
  , _gMutRoot   :: !(Maybe ObjTyInfo)
  , _gSubRoot   :: !(Maybe ObjTyInfo)
  , _gOpCtxMap  :: !OpCtxMap
  , _gInsCtxMap :: !InsCtxMap
  } deriving (Show, Eq)

instance Has TypeMap GCtx where
  getter = _gTypes
  modifier f ctx = ctx { _gTypes = f $ _gTypes ctx }

instance ToJSON GCtx where
  toJSON _ = String "GCtx"

type GCtxMap = Map.HashMap RoleName GCtx

data TyAgg
  = TyAgg
  { _taTypes   :: !TypeMap
  , _taFields  :: !FieldMap
  , _taScalars :: !(Set.HashSet PGColType)
  , _taOrdBy   :: !OrdByCtx
  } deriving (Show, Eq)

instance Semigroup TyAgg where
  (TyAgg t1 f1 s1 o1) <> (TyAgg t2 f2 s2 o2) =
    TyAgg (Map.union t1 t2) (Map.union f1 f2)
          (Set.union s1 s2) (Map.union o1 o2)

instance Monoid TyAgg where
  mempty = TyAgg Map.empty Map.empty Set.empty Map.empty
  mappend = (<>)

newtype RootFlds
  = RootFlds
  { _taMutation :: Map.HashMap G.Name (OpCtx, Either ObjFldInfo ObjFldInfo)
  } deriving (Show, Eq)

instance Semigroup RootFlds where
  (RootFlds m1) <> (RootFlds m2)
    = RootFlds (Map.union m1 m2)

instance Monoid RootFlds where
  mempty = RootFlds Map.empty
  mappend  = (<>)

mkHsraObjFldInfo
  :: Maybe G.Description
  -> G.Name
  -> ParamMap
  -> G.GType
  -> ObjFldInfo
mkHsraObjFldInfo descM name params ty =
  ObjFldInfo descM name params ty TLHasuraType

mkHsraObjTyInfo
  :: Maybe G.Description
  -> G.NamedType
  -> IFacesSet
  -> ObjFieldMap
  -> ObjTyInfo
mkHsraObjTyInfo descM ty implIFaces flds =
  mkObjTyInfo descM ty implIFaces flds TLHasuraType

mkHsraInpTyInfo
  :: Maybe G.Description
  -> G.NamedType
  -> InpObjFldMap
  -> InpObjTyInfo
mkHsraInpTyInfo descM ty flds =
  InpObjTyInfo descM ty flds TLHasuraType

mkHsraEnumTyInfo
  :: Maybe G.Description
  -> G.NamedType
  -> Map.HashMap G.EnumValue EnumValInfo
  -> EnumTyInfo
mkHsraEnumTyInfo descM ty enumVals =
  EnumTyInfo descM ty enumVals TLHasuraType

mkHsraScalarTyInfo :: PGColType -> ScalarTyInfo
mkHsraScalarTyInfo ty = ScalarTyInfo Nothing ty TLHasuraType

fromInpValL :: [InpValInfo] -> Map.HashMap G.Name InpValInfo
fromInpValL = mapFromL _iviName

mkCompExpName :: PGColType -> G.Name
mkCompExpName pgColTy =
  G.Name $ T.pack (show pgColTy) <> "_comparison_exp"

mkCompExpTy :: PGColType -> G.NamedType
mkCompExpTy =
  G.NamedType . mkCompExpName

mkCastExpName :: PGColType -> G.Name
mkCastExpName pgColTy = G.Name $ T.pack (show pgColTy) <> "_cast_exp"

mkCastExpTy :: PGColType -> G.NamedType
mkCastExpTy = G.NamedType . mkCastExpName

-- TODO(shahidhk) this should ideally be st_d_within_geometry
{-
input st_d_within_input {
  distance: Float!
  from: geometry!
}
-}
stDWithinGeometryInpTy :: G.NamedType
stDWithinGeometryInpTy = G.NamedType "st_d_within_input"

{-
input st_d_within_geography_input {
  distance: Float!
  from: geography!
  use_spheroid: Bool!
}
-}
stDWithinGeographyInpTy :: G.NamedType
stDWithinGeographyInpTy = G.NamedType "st_d_within_geography_input"


--- | make compare expression input type
mkCompExpInp :: PGColType -> InpObjTyInfo
mkCompExpInp colTy =
  InpObjTyInfo (Just tyDesc) (mkCompExpTy colTy) (fromInpValL $ concat
  [ map (mk colScalarTy) typedOps
  , map (mk $ G.toLT $ G.toNT colScalarTy) listOps
  , bool [] (map (mk $ mkScalarTy PGText) stringOps) isStringTy
  , bool [] (map jsonbOpToInpVal jsonbOps) isJsonbTy
  , bool [] (stDWithinGeoOpInpVal stDWithinGeometryInpTy :
             map geoOpToInpVal (geoOps ++ geomOps)) isGeometryType
  , bool [] (stDWithinGeoOpInpVal stDWithinGeographyInpTy :
             map geoOpToInpVal geoOps) isGeographyType
  , [InpValInfo Nothing "_is_null" Nothing $ G.TypeNamed (G.Nullability True) $ G.NamedType "Boolean"]
  , maybeToList castOpInputValue
  ]) TLHasuraType
  where
    tyDesc = mconcat
      [ "expression to compare columns of type "
      , G.Description (T.pack $ show colTy)
      , ". All fields are combined with logical 'AND'."
      ]
    isStringTy = case colTy of
      PGVarchar -> True
      PGText    -> True
      _         -> False
    mk t n = InpValInfo Nothing n Nothing $ G.toGT t
    colScalarTy = mkScalarTy colTy
    -- colScalarListTy = GA.GTList colGTy
    typedOps =
       ["_eq", "_neq", "_gt", "_lt", "_gte", "_lte"]
    listOps =
      [ "_in", "_nin" ]
    -- TODO
    -- columnOps =
    --   [ "_ceq", "_cneq", "_cgt", "_clt", "_cgte", "_clte"]
    stringOps =
      [ "_like", "_nlike", "_ilike", "_nilike"
      , "_similar", "_nsimilar"
      ]

    isJsonbTy = case colTy of
      PGJSONB -> True
      _       -> False
    jsonbOpToInpVal (op, ty, desc) = InpValInfo (Just desc) op Nothing ty
    jsonbOps =
      [ ( "_contains"
        , G.toGT $ mkScalarTy PGJSONB
        , "does the column contain the given json value at the top level"
        )
      , ( "_contained_in"
        , G.toGT $ mkScalarTy PGJSONB
        , "is the column contained in the given json value"
        )
      , ( "_has_key"
        , G.toGT $ mkScalarTy PGText
        , "does the string exist as a top-level key in the column"
        )
      , ( "_has_keys_any"
        , G.toGT $ G.toLT $ G.toNT $ mkScalarTy PGText
        , "do any of these strings exist as top-level keys in the column"
        )
      , ( "_has_keys_all"
        , G.toGT $ G.toLT $ G.toNT $ mkScalarTy PGText
        , "do all of these strings exist as top-level keys in the column"
        )
      ]

    castOpInputValue =
      -- currently, only geometry/geography types support casting
      guard (isGeoType colTy) $>
        InpValInfo Nothing "_cast" Nothing (G.toGT $ mkCastExpTy colTy)

    stDWithinGeoOpInpVal ty =
      InpValInfo (Just stDWithinGeoDesc) "_st_d_within" Nothing $ G.toGT ty
    stDWithinGeoDesc =
      "is the column within a distance from a " <> colTyDesc <> " value"

    -- Geometry related ops
    isGeometryType = case colTy of
      PGGeometry -> True
      _          -> False

    -- Geography related ops
    isGeographyType = case colTy of
      PGGeography -> True
      _           -> False

    geoOpToInpVal (op, desc) =
      InpValInfo (Just desc) op Nothing $ G.toGT $ mkScalarTy colTy

    colTyDesc = G.Description $ T.pack $ show colTy

    -- operators applicable only to geometry types
    geomOps :: [(G.Name, G.Description)]
    geomOps =
      [
        ( "_st_contains"
        , "does the column contain the given geometry value"
        )
      , ( "_st_crosses"
        , "does the column crosses the given geometry value"
        )
      , ( "_st_equals"
        , "is the column equal to given geometry value. Directionality is ignored"
        )
      , ( "_st_overlaps"
        , "does the column 'spatially overlap' (intersect but not completely contain) the given geometry value"
        )
      , ( "_st_touches"
        , "does the column have atleast one point in common with the given geometry value"
        )
      , ( "_st_within"
        , "is the column contained in the given geometry value"
        )
      ]

    -- operators applicable to geometry and geography types
    geoOps =
      [
        ( "_st_intersects"
        , "does the column spatially intersect the given " <> colTyDesc <> " value"
        )
      ]

-- | Makes an input type declaration for the @_cast@ field of a comparison expression.
-- (Currently only used for casting between geometry and geography types.)
mkCastExpressionInputType :: PGColType -> [PGColType] -> InpObjTyInfo
mkCastExpressionInputType sourceType targetTypes =
  mkHsraInpTyInfo (Just description) (mkCastExpTy sourceType) (fromInpValL targetFields)
  where
    description = mconcat
      [ "Expression to compare the result of casting a column of type "
      , G.Description (T.pack $ show sourceType)
      , ". Multiple cast targets are combined with logical 'AND'."
      ]
    targetFields = map targetField targetTypes
    targetField targetType = InpValInfo
      Nothing
      (G.Name . T.pack $ show targetType)
      Nothing
      (G.toGT $ mkCompExpTy targetType)

ordByTy :: G.NamedType
ordByTy = G.NamedType "order_by"

ordByEnumTy :: EnumTyInfo
ordByEnumTy =
  mkHsraEnumTyInfo (Just desc) ordByTy $ mapFromL _eviVal $
  map mkEnumVal enumVals
  where
    desc = G.Description "column ordering options"
    mkEnumVal (n, d) =
      EnumValInfo (Just d) (G.EnumValue n) False
    enumVals =
      [ ( "asc"
        , "in the ascending order, nulls last"
        ),
        ( "asc_nulls_last"
        , "in the ascending order, nulls last"
        ),
        ( "asc_nulls_first"
        , "in the ascending order, nulls first"
        ),
        ( "desc"
        , "in the descending order, nulls first"
        ),
        ( "desc_nulls_first"
        , "in the descending order, nulls first"
        ),
        ( "desc_nulls_last"
        , "in the descending order, nulls last"
        )
      ]

defaultTypes :: [TypeInfo]
defaultTypes = $(fromSchemaDocQ defaultSchema TLHasuraType)


mkGCtx :: TyAgg -> RootFlds -> InsCtxMap -> GCtx
mkGCtx tyAgg (RootFlds flds) insCtxMap =
  let queryRoot = mkHsraObjTyInfo (Just "query root")
                  (G.NamedType "query_root") Set.empty $
                  mapFromL _fiName (schemaFld:typeFld:qFlds)
      scalarTys = map (TIScalar . mkHsraScalarTyInfo) (Set.toList allScalarTypes)
      compTys   = map (TIInpObj . mkCompExpInp) (Set.toList allComparableTypes)
      ordByEnumTyM = bool (Just ordByEnumTy) Nothing $ null qFlds
      allTys    = Map.union tyInfos $ mkTyInfoMap $
                  catMaybes [ Just $ TIObj queryRoot
                            , TIObj <$> mutRootM
                            , TIObj <$> subRootM
                            , TIEnum <$> ordByEnumTyM
                            ] <>
                  scalarTys <> compTys <> defaultTypes <> wiredInGeoInputTypes
  -- for now subscription root is query root
  in GCtx allTys fldInfos ordByEnums queryRoot mutRootM subRootM
     (Map.map fst flds) insCtxMap
  where
    TyAgg tyInfos fldInfos scalars ordByEnums = tyAgg
<<<<<<< HEAD
    colTys    = Set.toList $ Set.fromList $ map pgiType $
                  mapMaybe (preview _FldCol) $ Map.elems fldInfos
=======
    colTys = Set.fromList $ map pgiType $ lefts $ Map.elems fldInfos
>>>>>>> 7a683324
    mkMutRoot =
      mkHsraObjTyInfo (Just "mutation root") (G.NamedType "mutation_root") Set.empty .
      mapFromL _fiName
    mutRootM = bool (Just $ mkMutRoot mFlds) Nothing $ null mFlds
    mkSubRoot =
      mkHsraObjTyInfo (Just "subscription root")
      (G.NamedType "subscription_root") Set.empty . mapFromL _fiName
    subRootM = bool (Just $ mkSubRoot qFlds) Nothing $ null qFlds
    (qFlds, mFlds) = partitionEithers $ map snd $ Map.elems flds
    schemaFld = mkHsraObjFldInfo Nothing "__schema" Map.empty $
                  G.toGT $ G.toNT $ G.NamedType "__Schema"
    typeFld = mkHsraObjFldInfo Nothing "__type" typeFldArgs $
                G.toGT $ G.NamedType "__Type"
      where
        typeFldArgs = mapFromL _iviName [
          InpValInfo (Just "name of the type") "name" Nothing
          $ G.toGT $ G.toNT $ G.NamedType "String"
          ]

    anyGeoTypes = any isGeoType colTys
    allComparableTypes =
      if anyGeoTypes
        -- due to casting, we need to generate both geometry and geography
        -- operations even if just one of the two appears in the schema
        then Set.union (Set.fromList [PGGeometry, PGGeography]) colTys
        else colTys
    allScalarTypes = allComparableTypes <> scalars

    wiredInGeoInputTypes =
      guard anyGeoTypes *> map TIInpObj
        [ stDWithinGeometryInputType
        , stDWithinGeographyInputType
        , castGeometryInputType
        , castGeographyInputType
        ]

    stDWithinGeometryInputType =
      mkHsraInpTyInfo Nothing stDWithinGeometryInpTy $ fromInpValL
      [ InpValInfo Nothing "from" Nothing $ G.toGT $ G.toNT $ mkScalarTy PGGeometry
      , InpValInfo Nothing "distance" Nothing $ G.toNT $ mkScalarTy PGFloat
      ]
    stDWithinGeographyInputType =
      mkHsraInpTyInfo Nothing stDWithinGeographyInpTy $ fromInpValL
      [ InpValInfo Nothing "from" Nothing $ G.toGT $ G.toNT $ mkScalarTy PGGeography
      , InpValInfo Nothing "distance" Nothing $ G.toNT $ mkScalarTy PGFloat
      , InpValInfo
        Nothing "use_spheroid" (Just $ G.VCBoolean True) $ G.toGT $ mkScalarTy PGBoolean
      ]

    castGeometryInputType = mkCastExpressionInputType PGGeometry [PGGeography]
    castGeographyInputType = mkCastExpressionInputType PGGeography [PGGeometry]

emptyGCtx :: GCtx
emptyGCtx = mkGCtx mempty mempty mempty

data RemoteGCtx
  = RemoteGCtx
  { _rgTypes            :: !TypeMap
  , _rgQueryRoot        :: !ObjTyInfo
  , _rgMutationRoot     :: !(Maybe ObjTyInfo)
  , _rgSubscriptionRoot :: !(Maybe ObjTyInfo)
  } deriving (Show, Eq)<|MERGE_RESOLUTION|>--- conflicted
+++ resolved
@@ -1,7 +1,7 @@
 module Hasura.GraphQL.Context where
 
+import           Control.Lens                        (preview)
 import           Data.Aeson
-import           Control.Lens (preview)
 import           Data.Has
 import           Hasura.Prelude
 
@@ -403,12 +403,8 @@
      (Map.map fst flds) insCtxMap
   where
     TyAgg tyInfos fldInfos scalars ordByEnums = tyAgg
-<<<<<<< HEAD
-    colTys    = Set.toList $ Set.fromList $ map pgiType $
+    colTys    = Set.fromList $ map pgiType $
                   mapMaybe (preview _FldCol) $ Map.elems fldInfos
-=======
-    colTys = Set.fromList $ map pgiType $ lefts $ Map.elems fldInfos
->>>>>>> 7a683324
     mkMutRoot =
       mkHsraObjTyInfo (Just "mutation root") (G.NamedType "mutation_root") Set.empty .
       mapFromL _fiName

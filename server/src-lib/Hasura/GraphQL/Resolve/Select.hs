--- conflicted
+++ resolved
@@ -27,7 +27,6 @@
 import qualified Hasura.RQL.DML.Select             as RS
 import qualified Hasura.SQL.DML                    as S
 
-import           Hasura.GraphQL.Resolve.Types
 import           Hasura.GraphQL.Resolve.BoolExp
 import           Hasura.GraphQL.Resolve.Context
 import           Hasura.GraphQL.Resolve.InputValue
@@ -72,11 +71,7 @@
         case fldInfo of
           FldCol colInfo ->
             RS.FCol colInfo <$> argsToColOp (_fArguments fld)
-<<<<<<< HEAD
-          FldRel (relInfo, isAgg, tableFilter, tableLimit) -> do
-=======
-          Right (RelationshipField relInfo isAgg colGNameMap tableFilter tableLimit) -> do
->>>>>>> 0f143f0e
+          FldRel (RelationshipField relInfo isAgg colGNameMap tableFilter tableLimit) -> do
             let relTN = riRTable relInfo
                 colMapping = riMapping relInfo
                 rn = riName relInfo
@@ -97,25 +92,13 @@
   :: ( MonadResolve m, MonadReader r m, Has FieldMap r
      , Has OrdByCtx r, Has SQLGenCtx r
      )
-<<<<<<< HEAD
-  => G.NamedType -> SelSet -> m TableAggFlds
-fromAggSelSet fldTy selSet = fmap toFields $
-  withSelSet selSet $ \Field{..} -> 
+  => PGColGNameMap -> G.NamedType -> SelSet -> m TableAggFlds
+fromAggSelSet colGNameMap fldTy selSet = fmap toFields $
+  withSelSet selSet $ \Field{..} ->
     case _fName of
       "__typename" -> return $ RS.TAFExp $ G.unName $ G.unNamedType fldTy
-      "aggregate"  -> RS.TAFAgg <$> convertAggFld _fType _fSelSet
+      "aggregate"  -> RS.TAFAgg <$> convertAggFld colGNameMap _fType _fSelSet
       "nodes"      -> RS.TAFNodes <$> fromSelSet _fType _fSelSet
-=======
-  => PGColGNameMap -> G.NamedType -> SelSet -> m TableAggFlds
-fromAggSelSet colGNameMap fldTy selSet = fmap toFields $
-  withSelSet selSet $ \f -> do
-    let fTy = _fType f
-        fSelSet = _fSelSet f
-    case _fName f of
-      "__typename" -> return $ RS.TAFExp $ G.unName $ G.unNamedType fldTy
-      "aggregate"  -> RS.TAFAgg <$> convertAggFld colGNameMap fTy fSelSet
-      "nodes"      -> RS.TAFNodes <$> fromSelSet fTy fSelSet
->>>>>>> 0f143f0e
       G.Name t     -> throw500 $ "unexpected field in _agg node: " <> t
 
 type TableArgs = RS.TableArgsG UnresolvedVal
@@ -381,29 +364,15 @@
       n            -> (RS.PCFCol . pgiColumn) <$> resolvePGCol colGNameMap n
 
 convertAggFld
-<<<<<<< HEAD
-  :: (Monad m, MonadError QErr m)
-  => G.NamedType -> SelSet -> m RS.AggFlds
-convertAggFld ty selSet = fmap toFields $
+  :: (MonadResolve m)
+  => PGColGNameMap -> G.NamedType -> SelSet -> m RS.AggFlds
+convertAggFld colGNameMap ty selSet = fmap toFields $
   withSelSet selSet $ \Field{..} ->
     case _fName of
       "__typename" -> return $ RS.AFExp $ G.unName $ G.unNamedType ty
-      "count"      -> RS.AFCount <$> convertCount _fArguments
+      "count"      -> RS.AFCount <$> convertCount colGNameMap _fArguments
       n            -> do
-        colFlds <- convertColFlds _fType _fSelSet
-=======
-  :: (MonadResolve m)
-  => PGColGNameMap -> G.NamedType -> SelSet -> m RS.AggFlds
-convertAggFld colGNameMap ty selSet = fmap toFields $
-  withSelSet selSet $ \fld -> do
-    let fType = _fType fld
-        fSelSet = _fSelSet fld
-    case _fName fld of
-      "__typename" -> return $ RS.AFExp $ G.unName $ G.unNamedType ty
-      "count"      -> RS.AFCount <$> convertCount colGNameMap (_fArguments fld)
-      n            -> do
-        colFlds <- convertColFlds colGNameMap fType fSelSet
->>>>>>> 0f143f0e
+        colFlds <- convertColFlds colGNameMap _fType _fSelSet
         unless (isAggFld n) $ throwInvalidFld n
         return $ RS.AFOp $ RS.AggOp (G.unName n) colFlds
   where

module Hasura.GraphQL.Resolve.BoolExp
  ( parseBoolExp
  ) where

import           Data.Has
import           Hasura.Prelude

import qualified Data.HashMap.Strict                 as Map
import qualified Data.HashMap.Strict.InsOrd          as OMap
import qualified Language.GraphQL.Draft.Syntax       as G

import           Hasura.GraphQL.Resolve.Context
import           Hasura.GraphQL.Resolve.InputValue
import           Hasura.GraphQL.Validate.Types
import           Hasura.RQL.Types
import           Hasura.SQL.Types
import           Hasura.SQL.Value

import qualified Hasura.SQL.DML                      as S

type OpExp = OpExpG UnresolvedVal

parseOpExps :: (MonadResolve m) => PGColumnType -> AnnInpVal -> m [OpExp]
parseOpExps colTy annVal = do
  opExpsM <- flip withObjectM annVal $ \nt objM -> forM objM $ \obj ->
    forM (OMap.toList obj) $ \(k, v) ->
    case k of
      "_cast"     -> fmap ACast <$> parseCastExpression v

      "_eq"       -> fmap (AEQ True) <$> asOpRhs v
      "_ne"       -> fmap (ANE True) <$> asOpRhs v
      "_neq"      -> fmap (ANE True) <$> asOpRhs v
      "_is_null"  -> resolveIsNull v

      "_in"       -> fmap AIN <$> asPGArray colTy v
      "_nin"      -> fmap ANIN <$> asPGArray colTy v

      "_gt"       -> fmap AGT <$> asOpRhs v
      "_lt"       -> fmap ALT <$> asOpRhs v
      "_gte"      -> fmap AGTE <$> asOpRhs v
      "_lte"      -> fmap ALTE <$> asOpRhs v

      "_like"     -> fmap ALIKE <$> asOpRhs v
      "_nlike"    -> fmap ANLIKE <$> asOpRhs v

      "_ilike"    -> fmap AILIKE <$> asOpRhs v
      "_nilike"   -> fmap ANILIKE <$> asOpRhs v

      "_similar"  -> fmap ASIMILAR <$> asOpRhs v
      "_nsimilar" -> fmap ANSIMILAR <$> asOpRhs v

      -- jsonb related operators
      "_contains"     -> fmap AContains <$> asOpRhs v
      "_contained_in" -> fmap AContainedIn <$> asOpRhs v
      "_has_key"      -> fmap AHasKey <$> asOpRhs v

      "_has_keys_any" -> fmap AHasKeysAny <$> asPGArray (PGColumnScalar PGText) v
      "_has_keys_all" -> fmap AHasKeysAll <$> asPGArray (PGColumnScalar PGText) v

      -- geometry/geography type related operators
      "_st_contains"   -> fmap ASTContains <$> asOpRhs v
      "_st_crosses"    -> fmap ASTCrosses <$> asOpRhs v
      "_st_equals"     -> fmap ASTEquals <$> asOpRhs v
      "_st_intersects" -> fmap ASTIntersects <$> asOpRhs v
      "_st_overlaps"   -> fmap ASTOverlaps <$> asOpRhs v
      "_st_touches"    -> fmap ASTTouches <$> asOpRhs v
      "_st_within"     -> fmap ASTWithin <$> asOpRhs v
      "_st_d_within"   -> parseAsObjectM v parseAsSTDWithinObj

      -- raster type related operators
      "_st_intersects_rast"       -> fmap ASTIntersectsRast <$> asOpRhs v
      "_st_intersects_nband_geom" -> parseAsObjectM v parseAsSTIntersectsNbandGeomObj
      "_st_intersects_geom_nband" -> parseAsObjectM v parseAsSTIntersectsGeomNbandObj

      _ ->
        throw500
          $  "unexpected operator found in opexp of "
          <> showNamedTy nt
          <> ": "
          <> showName k
  return $ catMaybes $ fromMaybe [] opExpsM
  where
    asOpRhs = fmap (fmap mkParameterizablePGValue) . asPGColumnValueM

    parseAsObjectM v f = asObjectM v >>= mapM f

    asPGArray rhsTy v = do
      valsM <- parseMany (openOpaqueValue <=< asPGColumnValue) v
      forM valsM $ \vals -> do
        let arrayExp = S.SEArray $ map (txtEncoder . pstValue . _apvValue) vals
        return $ UVSQL $ S.SETyAnn arrayExp $ S.mkTypeAnn $
          -- Safe here because asPGColumnValue ensured all the values are of the right type, but if the
          -- list is empty, we don’t actually have a scalar type to use, so we need to use
          -- unsafePGColumnToRepresentation to create it. (It would be nice to refactor things to
          -- somehow get rid of this.)
          PGTypeArray (unsafePGColumnToRepresentation rhsTy)

    resolveIsNull v = asPGColumnValueM v >>= traverse openOpaqueValue >>= \case
      Nothing -> pure Nothing
      Just annPGVal -> case pstValue $ _apvValue annPGVal of
        PGValBoolean b -> pure . Just $ bool ANISNOTNULL ANISNULL b
        _              -> throw500 "boolean value is expected"

    parseAsSTDWithinObj obj = do
      distanceVal <- onNothing (OMap.lookup "distance" obj) $
                throw500 "expected \"distance\" input field in st_d_within"
      dist <- mkParameterizablePGValue <$> asPGColumnValue distanceVal
      fromVal <- onNothing (OMap.lookup "from" obj) $
                throw500 "expected \"from\" input field in st_d_within"
      from <- mkParameterizablePGValue <$> asPGColumnValue fromVal
      case colTy of
        PGColumnScalar PGGeography -> do
          useSpheroidVal <-
            onNothing (OMap.lookup "use_spheroid" obj) $
            throw500 "expected \"use_spheroid\" input field in st_d_within"
          useSpheroid <- mkParameterizablePGValue <$> asPGColumnValue useSpheroidVal
          return $ ASTDWithinGeog $ DWithinGeogOp dist from useSpheroid
        PGColumnScalar PGGeometry ->
          return $ ASTDWithinGeom $ DWithinGeomOp dist from
        _ -> throw500 "expected PGGeometry/PGGeography column for st_d_within"

    parseAsSTIntersectsNbandGeomObj obj = do
      nbandVal <- onNothing (OMap.lookup "nband" obj) $
                  throw500 "expected \"nband\" input field"
      nband <- mkParameterizablePGValue <$> asPGColumnValue nbandVal
      geommin <- parseGeommin obj
      return $ ASTIntersectsNbandGeom $ STIntersectsNbandGeommin nband geommin

    parseAsSTIntersectsGeomNbandObj obj = do
      nbandMM <- fmap (fmap mkParameterizablePGValue) <$>
        traverse asPGColumnValueM (OMap.lookup "nband" obj)
      geommin <- parseGeommin obj
      return $ ASTIntersectsGeomNband $ STIntersectsGeomminNband geommin $ join nbandMM

    parseGeommin obj = do
      geomminVal <- onNothing (OMap.lookup "geommin" obj) $
                    throw500 "expected \"geommin\" input field"
      mkParameterizablePGValue <$> asPGColumnValue geomminVal

parseCastExpression
  :: (MonadResolve m)
  => AnnInpVal -> m (Maybe (CastExp UnresolvedVal))
parseCastExpression =
  withObjectM $ \_ objM -> forM objM $ \obj -> do
    targetExps <- forM (OMap.toList obj) $ \(targetTypeName, castedComparisonExpressionInput) -> do
      let targetType = txtToPgColTy $ G.unName targetTypeName
      castedComparisonExpressions <- parseOpExps (PGColumnScalar targetType) castedComparisonExpressionInput
      return (targetType, castedComparisonExpressions)
    return $ Map.fromList targetExps

parseColExp
  :: ( MonadResolve m
     , MonadReader r m
     , Has FieldMap r
     )
  => G.NamedType -> G.Name -> AnnInpVal
  -> m (AnnBoolExpFld UnresolvedVal)
parseColExp nt n val = do
  fldInfo <- getFldInfo nt n
  case fldInfo of
    FldCol pgColInfo -> do
      opExps <- parseOpExps (pgiType pgColInfo) val
      return $ AVCol pgColInfo opExps
<<<<<<< HEAD
    FldRel (relInfo, _, permExp, _) -> do
=======
    Right (RelationshipField relInfo _ _ permExp _)-> do
>>>>>>> 0f143f0e
      relBoolExp <- parseBoolExp val
      return $ AVRel relInfo $ andAnnBoolExps relBoolExp $
        fmapAnnBoolExp partialSQLExpToUnresolvedVal permExp
    FldRemote _ -> throw500 "Cannot parse remote node"

parseBoolExp
  :: ( MonadResolve m
     , MonadReader r m
     , Has FieldMap r
     )
  => AnnInpVal -> m (AnnBoolExp UnresolvedVal)
parseBoolExp annGVal = do
  boolExpsM <-
    flip withObjectM annGVal
      $ \nt objM -> forM objM $ \obj -> forM (OMap.toList obj) $ \(k, v) -> if
          | k == "_or"  -> BoolOr . fromMaybe []
                           <$> parseMany parseBoolExp v
          | k == "_and" -> BoolAnd . fromMaybe []
                           <$> parseMany parseBoolExp v
          | k == "_not" -> BoolNot <$> parseBoolExp v
          | otherwise   -> BoolFld <$> parseColExp nt k v
  return $ BoolAnd $ fromMaybe [] boolExpsM<|MERGE_RESOLUTION|>--- conflicted
+++ resolved
@@ -5,9 +5,9 @@
 import           Data.Has
 import           Hasura.Prelude
 
-import qualified Data.HashMap.Strict                 as Map
-import qualified Data.HashMap.Strict.InsOrd          as OMap
-import qualified Language.GraphQL.Draft.Syntax       as G
+import qualified Data.HashMap.Strict               as Map
+import qualified Data.HashMap.Strict.InsOrd        as OMap
+import qualified Language.GraphQL.Draft.Syntax     as G
 
 import           Hasura.GraphQL.Resolve.Context
 import           Hasura.GraphQL.Resolve.InputValue
@@ -16,7 +16,7 @@
 import           Hasura.SQL.Types
 import           Hasura.SQL.Value
 
-import qualified Hasura.SQL.DML                      as S
+import qualified Hasura.SQL.DML                    as S
 
 type OpExp = OpExpG UnresolvedVal
 
@@ -161,11 +161,7 @@
     FldCol pgColInfo -> do
       opExps <- parseOpExps (pgiType pgColInfo) val
       return $ AVCol pgColInfo opExps
-<<<<<<< HEAD
-    FldRel (relInfo, _, permExp, _) -> do
-=======
-    Right (RelationshipField relInfo _ _ permExp _)-> do
->>>>>>> 0f143f0e
+    FldRel (RelationshipField relInfo _ _ permExp _)-> do
       relBoolExp <- parseBoolExp val
       return $ AVRel relInfo $ andAnnBoolExps relBoolExp $
         fmapAnnBoolExp partialSQLExpToUnresolvedVal permExp

--- conflicted
+++ resolved
@@ -7,7 +7,6 @@
 import           Hasura.Prelude
 import           Data.Has
 
-<<<<<<< HEAD
 import qualified Data.Aeson                            as J
 import qualified Data.HashMap.Strict                   as Map
 import qualified Language.GraphQL.Draft.Syntax         as G
@@ -16,10 +15,6 @@
 import qualified Hasura.GraphQL.Parser.Internal.Parser as P
 import qualified Hasura.RQL.DML.Internal               as RQL
 import qualified Hasura.RQL.DML.Select.Types           as RQL
-=======
-import           Hasura.GraphQL.Schema.Builder
-import           Hasura.GraphQL.Schema.Common  (mkDescriptionWith)
->>>>>>> 0ec01488
 
 import           Hasura.GraphQL.Parser                 (FieldParser, InputFieldsParser, Kind (..),
                                                         Parser, UnpreparedValue (..))
@@ -29,7 +24,6 @@
 import           Hasura.RQL.Types
 import           Hasura.Session
 import           Hasura.SQL.Types
-import           Hasura.Session
 
 actionExecute
   :: forall m n r. (MonadSchema n m, MonadTableInfo r m, MonadRole r m, Has QueryContext r)
@@ -60,7 +54,6 @@
   where
     ActionInfo actionName outputObject definition permissions comment = actionInfo
 
-<<<<<<< HEAD
 actionAsyncMutation
   :: forall m n r. (MonadSchema n m, MonadTableInfo r m, MonadRole r m)
   => NonObjectTypeMap
@@ -91,82 +84,6 @@
     lift $ P.column (PGColumnScalar PGTimeStampTZ) (G.Nullability False)
   errorsFieldParser <-
     lift $ P.column (PGColumnScalar PGJSON) (G.Nullability True)
-=======
-    fieldDefinitions = map mkFieldDefinition
-      [ ( "id", "the unique id of an action"
-        , G.toGT $ mkScalarTy PGUUID)
-      , ( "created_at", "the time at which this action was created"
-        , G.toGT $ mkScalarTy PGTimeStampTZ)
-      , ( "errors", "errors related to the invocation"
-        , G.toGT $ mkScalarTy PGJSON)
-      , ( "output", "the output fields of this action"
-        , unGraphQLType outputType)
-      ]
-
-mkQueryActionField
-  :: ActionName
-  -> ActionInfo
-  -> [(PGCol, PGScalarType)]
-  -> (ActionExecutionContext, ObjFldInfo)
-mkQueryActionField actionName actionInfo definitionList =
-  ( actionExecutionContext
-  , fieldInfo
-  )
-  where
-    definition = _aiDefinition actionInfo
-    actionExecutionContext =
-      ActionExecutionContext
-      actionName
-      (_adOutputType definition)
-      (getActionOutputFields $ _aiOutputObject actionInfo)
-      definitionList
-      (_adHandler definition)
-      (_adHeaders definition)
-      (_adForwardClientHeaders definition)
-
-    description = mkDescriptionWith (PGDescription <$> _aiComment actionInfo) $
-                  "perform the action: " <>> actionName
-
-    fieldInfo =
-      mkHsraObjFldInfo
-      (Just description)
-      (unActionName actionName)
-      (mapFromL _iviName $ map mkActionArgument $ _adArguments definition)
-      actionFieldResponseType
-
-    mkActionArgument argument =
-      InpValInfo (_argDescription argument) (unArgumentName $ _argName argument)
-      Nothing $ unGraphQLType $ _argType argument
-
-    actionFieldResponseType = unGraphQLType $ _adOutputType definition
-
-mkMutationActionField
-  :: ActionName
-  -> ActionInfo
-  -> [(PGCol, PGScalarType)]
-  -> ActionMutationKind
-  -> (ActionMutationExecutionContext, ObjFldInfo)
-mkMutationActionField actionName actionInfo definitionList kind =
-  ( actionExecutionContext
-  , fieldInfo
-  )
-  where
-    definition = _aiDefinition actionInfo
-    actionExecutionContext =
-      case kind of
-        ActionSynchronous  ->
-          ActionMutationSyncWebhook $ ActionExecutionContext actionName
-          (_adOutputType definition)
-          (getActionOutputFields $ _aiOutputObject actionInfo)
-          definitionList
-          (_adHandler definition)
-          (_adHeaders definition)
-          (_adForwardClientHeaders definition)
-        ActionAsynchronous -> ActionMutationAsync
-
-    description = mkDescriptionWith (PGDescription <$> _aiComment actionInfo) $
-                  "perform the action: " <>> actionName
->>>>>>> 0ec01488
 
   let fieldName = unActionName actionName
       description = G.Description <$> comment
@@ -205,7 +122,6 @@
     idFieldName = $$(G.litName "id")
     idFieldDescription = "the unique id of an action"
 
-<<<<<<< HEAD
 -- | Async action's unique id
 actionIdParser
   :: (MonadSchema n m, MonadError QErr m)
@@ -242,24 +158,6 @@
       in bool P.nonNullableField id (G.isNullable gType) $
          P.selection_ (unObjectFieldName name) description fieldParser
          $> RQL.mkAnnColumnField pgColumnInfo Nothing
-=======
-    actionFieldResponseType =
-      case kind of
-        ActionSynchronous  -> unGraphQLType $ _adOutputType definition
-        ActionAsynchronous -> G.toGT $ G.toNT $ mkScalarTy PGUUID
-
-mkQueryField
-  :: ActionName
-  -> Maybe Text
-  -> ResolvedActionDefinition
-  -> [(PGCol, PGScalarType)]
-  -> ActionMutationKind
-  -> Maybe (ActionSelectOpContext, ObjFldInfo, TypeInfo)
-mkQueryField actionName comment definition definitionList kind =
-  case kind of
-    ActionAsynchronous ->
-      Just ( ActionSelectOpContext (_adOutputType definition) definitionList
->>>>>>> 0ec01488
 
     relationshipFieldParser
       :: TypeRelationship TableInfo PGColumnInfo
@@ -292,7 +190,6 @@
   ) . toList . _otdFields
 
 
-<<<<<<< HEAD
 -- This should into schema/action.hs
 actionInputArguments
   :: forall m n r. (MonadSchema n m, MonadTableInfo r m)
@@ -375,224 +272,4 @@
         let valueName = G.unEnumValue $ _evdValue enumValue
         in (, J.toJSON valueName) $ P.mkDefinition valueName
            (_evdDescription enumValue) P.EnumValueInfo
-  in P.enum enumName description enumValueDefinitions
-=======
-mkPGFieldType
-  :: ObjectFieldName
-  -> (G.GType, OutputFieldTypeInfo)
-  -> HashMap ObjectFieldName PGColumnInfo
-  -> PGScalarType
-mkPGFieldType fieldName (fieldType, fieldTypeInfo) fieldReferences =
-  case (G.isListType fieldType, fieldTypeInfo) of
-  -- for scalar lists, we treat them as json columns
-    (True, _) -> PGJSON
-    -- enums the same
-    (False, OutputFieldEnum _) -> PGJSON
-    -- default to PGJSON unless you have to join with a postgres table
-    -- i.e, if this field is specified as part of some relationship's
-    -- mapping, we can cast this column's value as the remote column's type
-    (False, OutputFieldScalar _) ->
-      case Map.lookup fieldName fieldReferences of
-        Just columnInfo -> unsafePGColumnToRepresentation $ pgiType columnInfo
-        Nothing         -> PGJSON
-
-
-mkDefinitionList :: AnnotatedObjectType -> HashMap ObjectFieldName PGColumnInfo -> [(PGCol, PGScalarType)]
-mkDefinitionList annotatedOutputType fieldReferences =
-  [ (unsafePGCol $ coerce k, mkPGFieldType k v fieldReferences)
-  | (k, v) <- Map.toList $ _aotAnnotatedFields annotatedOutputType
-  ]
-
-mkFieldMap
-  :: AnnotatedObjectType
-  -> ActionInfo
-  -> HashMap ObjectFieldName PGColumnInfo
-  -> RoleName
-  -> HashMap (G.NamedType,G.Name) ResolveField
-mkFieldMap annotatedOutputType actionInfo fieldReferences roleName =
-  Map.fromList $ fields <> catMaybes relationships
-  where
-    fields =
-      flip map (Map.toList $ _aotAnnotatedFields annotatedOutputType) $
-      \(fieldName, (fieldType, fieldTypeInfo)) ->
-        ( (actionOutputBaseType, unObjectFieldName fieldName)
-        , RFPGColumn $ PGColumnInfo
-          (unsafePGCol $ coerce fieldName)
-          (coerce fieldName)
-          0
-          (PGColumnScalar $ mkPGFieldType fieldName (fieldType, fieldTypeInfo) fieldReferences)
-          (G.isNullable fieldType)
-          Nothing
-        )
-    relationships =
-      flip map (Map.toList $ _aotRelationships annotatedOutputType) $
-      \(relationshipName, relationship) ->
-        let remoteTableInfo = _trRemoteTable relationship
-            remoteTable = _tciName $ _tiCoreInfo remoteTableInfo
-            filterAndLimitM = getFilterAndLimit remoteTableInfo
-            columnMapping = Map.fromList $
-                  [ (unsafePGCol $ coerce k, pgiColumn v)
-                  | (k, v) <- Map.toList $ _trFieldMapping relationship
-                  ]
-            in case filterAndLimitM of
-              Just (tableFilter, tableLimit) ->
-                Just ( ( actionOutputBaseType
-                       , unRelationshipName relationshipName
-                       )
-                     , RFRelationship $ RelationshipField
-                       (RelInfo
-                        -- RelationshipName, which is newtype wrapper over G.Name is always
-                        -- non-empty text so as to conform GraphQL spec
-                        (RelName $ mkNonEmptyTextUnsafe $ coerce relationshipName)
-                        (_trType relationship)
-                        columnMapping remoteTable True)
-                       RFKSimple mempty
-                       tableFilter
-                       tableLimit
-                     )
-              Nothing -> Nothing
-
-    getFilterAndLimit remoteTableInfo =
-      if roleName == adminRoleName
-      then Just (annBoolExpTrue, Nothing)
-      else do
-        selectPermisisonInfo <-
-          getSelectPermissionInfoM remoteTableInfo roleName
-        return (spiFilter selectPermisisonInfo, spiLimit selectPermisisonInfo)
-
-    actionOutputBaseType =
-      G.getBaseType $ unGraphQLType $ _adOutputType $ _aiDefinition actionInfo
-
-mkFieldReferences :: AnnotatedObjectType -> HashMap ObjectFieldName PGColumnInfo
-mkFieldReferences annotatedOutputType=
-  Map.unions $ map _trFieldMapping $ Map.elems $
-  _aotRelationships annotatedOutputType
-
-mkMutationActionFieldsAndTypes
-  :: ActionInfo
-  -> ActionPermissionInfo
-  -> ActionMutationKind
-  -> ( Maybe (ActionSelectOpContext, ObjFldInfo, TypeInfo)
-       -- context, field, response type info
-     , (ActionMutationExecutionContext, ObjFldInfo) -- mutation field
-     , FieldMap
-     )
-mkMutationActionFieldsAndTypes actionInfo permission kind =
-  ( mkQueryField actionName comment definition definitionList kind
-  , mkMutationActionField actionName actionInfo definitionList kind
-  , fieldMap
-  )
-  where
-    actionName = _aiName actionInfo
-    annotatedOutputType = _aiOutputObject actionInfo
-    definition = _aiDefinition actionInfo
-    roleName = _apiRole permission
-    comment = _aiComment actionInfo
-
-    -- all the possible field references
-    fieldReferences = mkFieldReferences annotatedOutputType
-
-    definitionList = mkDefinitionList annotatedOutputType fieldReferences
-
-    fieldMap = mkFieldMap annotatedOutputType actionInfo fieldReferences roleName
-
-mkQueryActionFieldsAndTypes
-  :: ActionInfo
-  -> ActionPermissionInfo
-  -> ((ActionExecutionContext, ObjFldInfo)
-     , FieldMap
-     )
-mkQueryActionFieldsAndTypes actionInfo permission =
-  ( mkQueryActionField actionName actionInfo definitionList
-  , fieldMap
-  )
-  where
-    actionName = _aiName actionInfo
-    roleName = _apiRole permission
-    annotatedOutputType = _aiOutputObject actionInfo
-
-    fieldReferences = mkFieldReferences annotatedOutputType
-
-    definitionList = mkDefinitionList annotatedOutputType fieldReferences
-
-    fieldMap = mkFieldMap annotatedOutputType actionInfo fieldReferences roleName
-
-mkMutationActionSchemaOne
-  :: ActionInfo
-  -> ActionMutationKind
-  -> Map.HashMap RoleName
-         ( Maybe (ActionSelectOpContext, ObjFldInfo, TypeInfo)
-         , (ActionMutationExecutionContext, ObjFldInfo)
-         , FieldMap
-         )
-mkMutationActionSchemaOne actionInfo kind =
-  flip Map.map permissions $ \permission ->
-    mkMutationActionFieldsAndTypes actionInfo permission kind
-  where
-    adminPermission = ActionPermissionInfo adminRoleName
-    permissions = Map.insert adminRoleName adminPermission $ _aiPermissions actionInfo
-
-mkQueryActionSchemaOne
-  :: ActionInfo
-  -> Map.HashMap RoleName
-         ( (ActionExecutionContext, ObjFldInfo)
-         , FieldMap
-         )
-mkQueryActionSchemaOne actionInfo =
-  flip Map.map permissions $ \permission ->
-    mkQueryActionFieldsAndTypes actionInfo permission
-  where
-    adminPermission = ActionPermissionInfo adminRoleName
-    permissions = Map.insert adminRoleName adminPermission $ _aiPermissions actionInfo
-
-mkActionsSchema
-  :: ActionCache
-  -> Map.HashMap RoleName (RootFields, TyAgg)
-mkActionsSchema =
-  foldl'
-  (\aggregate actionInfo ->
-     case _adType $ _aiDefinition actionInfo of
-       ActionQuery ->
-         Map.foldrWithKey (accumulateQuery (_aiPgScalars actionInfo)) aggregate $
-           mkQueryActionSchemaOne actionInfo
-       ActionMutation kind ->
-         Map.foldrWithKey (accumulateMutation (_aiPgScalars actionInfo)) aggregate $
-           mkMutationActionSchemaOne actionInfo kind
-  )
-  mempty
-  where
-    -- we'll need to add uuid and timestamptz for actions
-    initRoleState =
-      ( mempty
-      , foldr addScalarToTyAgg mempty [PGJSON, PGTimeStampTZ, PGUUID]
-      )
-
-    addScalarsToTyAgg = foldr addScalarToTyAgg
-
-    accumulateQuery pgScalars roleName (actionField, fields) =
-      Map.alter (Just . addToStateSync . fromMaybe initRoleState) roleName
-      where
-        addToStateSync (rootFields, tyAgg) =
-          ( addQueryField (first QCAction actionField) rootFields
-          -- Add reused PG scalars to TyAgg
-          , addFieldsToTyAgg fields $ addScalarsToTyAgg tyAgg pgScalars
-          )
-
-    accumulateMutation pgScalars roleName (queryFieldM, actionField, fields) =
-      Map.alter (Just . addToState . fromMaybe initRoleState) roleName
-      where
-        addToState (rootFields, tyAgg) =
-          let rootFieldsWithActionMutation =
-                addMutationField (first MCAction actionField) rootFields
-              -- Add reused PG scalars to TyAgg
-              tyAggWithFieldsAndPgScalars =
-                addFieldsToTyAgg fields $ addScalarsToTyAgg tyAgg pgScalars
-          in case queryFieldM of
-               Just (fldCtx, fldDefinition, responseTypeInfo) ->
-                 -- Add async action's query resolver and response type
-                 ( addQueryField (QCAsyncActionFetch fldCtx, fldDefinition)
-                   rootFieldsWithActionMutation
-                 , addTypeInfoToTyAgg responseTypeInfo tyAggWithFieldsAndPgScalars
-                 )
-               Nothing -> (rootFieldsWithActionMutation, tyAggWithFieldsAndPgScalars)
->>>>>>> 0ec01488
+  in P.enum enumName description enumValueDefinitions
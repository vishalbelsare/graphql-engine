module Hasura.RQL.Types.RemoteSchema where

import           Hasura.Prelude
import           Language.Haskell.TH.Syntax (Lift)

import qualified Data.Aeson                 as J
import qualified Data.Aeson.Casing          as J
import qualified Data.Aeson.TH              as J
import qualified Data.Text                  as T
import qualified Database.PG.Query          as Q
import qualified Network.URI.Extended       as N
import qualified Data.Environment           as Env

import           Hasura.Incremental         (Cacheable)
import           Hasura.RQL.DDL.Headers     (HeaderConf (..))
import           Hasura.RQL.Types.Common    (NonEmptyText (..))
import           Hasura.RQL.Types.Error
import           Hasura.SQL.Types

type UrlFromEnv = Text

newtype RemoteSchemaName
  = RemoteSchemaName
  { unRemoteSchemaName :: NonEmptyText }
  deriving ( Show, Eq, Ord, Lift, Hashable, J.ToJSON, J.ToJSONKey
           , J.FromJSON, Q.ToPrepArg, Q.FromCol, DQuote, NFData
           , Generic, Cacheable, Arbitrary
           )

remoteSchemaNameToTxt :: RemoteSchemaName -> Text
remoteSchemaNameToTxt = unNonEmptyText . unRemoteSchemaName

data RemoteSchemaInfo
  = RemoteSchemaInfo
  { rsName             :: !RemoteSchemaName
  , rsUrl              :: !N.URI
  , rsHeaders          :: ![HeaderConf]
  , rsFwdClientHeaders :: !Bool
  , rsTimeoutSeconds   :: !Int
  } deriving (Show, Eq, Lift, Generic)
<<<<<<< HEAD
=======
instance NFData RemoteSchemaInfo
>>>>>>> 0ec01488
instance Cacheable RemoteSchemaInfo
instance Hashable RemoteSchemaInfo

$(J.deriveJSON (J.aesonDrop 2 J.snakeCase) ''RemoteSchemaInfo)

data RemoteSchemaDef
  = RemoteSchemaDef
  { _rsdUrl                  :: !(Maybe N.URI)
  , _rsdUrlFromEnv           :: !(Maybe UrlFromEnv)
  , _rsdHeaders              :: !(Maybe [HeaderConf])
  , _rsdForwardClientHeaders :: !Bool
  , _rsdTimeoutSeconds       :: !(Maybe Int)
  } deriving (Show, Eq, Lift, Generic)
instance NFData RemoteSchemaDef
instance Cacheable RemoteSchemaDef
$(J.deriveToJSON (J.aesonDrop 4 J.snakeCase){J.omitNothingFields=True} ''RemoteSchemaDef)

instance J.FromJSON RemoteSchemaDef where
  parseJSON = J.withObject "Object" $ \o ->
    RemoteSchemaDef
      <$> o J..:? "url"
      <*> o J..:? "url_from_env"
      <*> o J..:? "headers"
      <*> o J..:? "forward_client_headers" J..!= False
      <*> o J..:? "timeout_seconds"

data AddRemoteSchemaQuery
  = AddRemoteSchemaQuery
  { _arsqName       :: !RemoteSchemaName
  , _arsqDefinition :: !RemoteSchemaDef
  , _arsqComment    :: !(Maybe Text)
  } deriving (Show, Eq, Lift, Generic)
instance NFData AddRemoteSchemaQuery
instance Cacheable AddRemoteSchemaQuery
$(J.deriveJSON (J.aesonDrop 5 J.snakeCase) ''AddRemoteSchemaQuery)

newtype RemoteSchemaNameQuery
  = RemoteSchemaNameQuery
  { _rsnqName    :: RemoteSchemaName
  } deriving (Show, Eq, Lift)

$(J.deriveJSON (J.aesonDrop 5 J.snakeCase) ''RemoteSchemaNameQuery)

getUrlFromEnv :: (MonadIO m, MonadError QErr m) => Env.Environment -> Text -> m N.URI
getUrlFromEnv env urlFromEnv = do
  let mEnv = Env.lookupEnv env $ T.unpack urlFromEnv
  uri <- maybe (throw400 InvalidParams $ envNotFoundMsg urlFromEnv) return mEnv
  maybe (throw400 InvalidParams $ invalidUri uri) return $ N.parseURI uri
  where
    invalidUri x = "not a valid URI: " <> T.pack x
    envNotFoundMsg e = "environment variable '" <> e <> "' not set"

validateRemoteSchemaDef
  :: (MonadError QErr m, MonadIO m)
  => Env.Environment
<<<<<<< HEAD
  -> RemoteSchemaDef
  -> m RemoteSchemaInfo
validateRemoteSchemaDef env (RemoteSchemaDef mUrl mUrlEnv hdrC fwdHdrs mTimeout) =
=======
  -> RemoteSchemaName
  -> RemoteSchemaDef
  -> m RemoteSchemaInfo
validateRemoteSchemaDef env rsName (RemoteSchemaDef mUrl mUrlEnv hdrC fwdHdrs mTimeout) =
>>>>>>> 0ec01488
  case (mUrl, mUrlEnv) of
    (Just url, Nothing)    ->
      return $ RemoteSchemaInfo rsName url hdrs fwdHdrs timeout
    (Nothing, Just urlEnv) -> do
<<<<<<< HEAD
      url <- getUrlFromEnv env urlEnv
      return $ RemoteSchemaInfo url hdrs fwdHdrs timeout
=======
      url <- getUrlFromEnv env  urlEnv
      return $ RemoteSchemaInfo rsName url hdrs fwdHdrs timeout
>>>>>>> 0ec01488
    (Nothing, Nothing)     ->
        throw400 InvalidParams "both `url` and `url_from_env` can't be empty"
    (Just _, Just _)       ->
        throw400 InvalidParams "both `url` and `url_from_env` can't be present"
  where
    hdrs = fromMaybe [] hdrC

    timeout = fromMaybe 60 mTimeout<|MERGE_RESOLUTION|>--- conflicted
+++ resolved
@@ -27,21 +27,14 @@
            , Generic, Cacheable, Arbitrary
            )
 
-remoteSchemaNameToTxt :: RemoteSchemaName -> Text
-remoteSchemaNameToTxt = unNonEmptyText . unRemoteSchemaName
-
 data RemoteSchemaInfo
   = RemoteSchemaInfo
-  { rsName             :: !RemoteSchemaName
-  , rsUrl              :: !N.URI
+  { rsUrl              :: !N.URI
   , rsHeaders          :: ![HeaderConf]
   , rsFwdClientHeaders :: !Bool
   , rsTimeoutSeconds   :: !Int
   } deriving (Show, Eq, Lift, Generic)
-<<<<<<< HEAD
-=======
 instance NFData RemoteSchemaInfo
->>>>>>> 0ec01488
 instance Cacheable RemoteSchemaInfo
 instance Hashable RemoteSchemaInfo
 
@@ -97,27 +90,15 @@
 validateRemoteSchemaDef
   :: (MonadError QErr m, MonadIO m)
   => Env.Environment
-<<<<<<< HEAD
   -> RemoteSchemaDef
   -> m RemoteSchemaInfo
 validateRemoteSchemaDef env (RemoteSchemaDef mUrl mUrlEnv hdrC fwdHdrs mTimeout) =
-=======
-  -> RemoteSchemaName
-  -> RemoteSchemaDef
-  -> m RemoteSchemaInfo
-validateRemoteSchemaDef env rsName (RemoteSchemaDef mUrl mUrlEnv hdrC fwdHdrs mTimeout) =
->>>>>>> 0ec01488
   case (mUrl, mUrlEnv) of
     (Just url, Nothing)    ->
-      return $ RemoteSchemaInfo rsName url hdrs fwdHdrs timeout
+      return $ RemoteSchemaInfo url hdrs fwdHdrs timeout
     (Nothing, Just urlEnv) -> do
-<<<<<<< HEAD
       url <- getUrlFromEnv env urlEnv
       return $ RemoteSchemaInfo url hdrs fwdHdrs timeout
-=======
-      url <- getUrlFromEnv env  urlEnv
-      return $ RemoteSchemaInfo rsName url hdrs fwdHdrs timeout
->>>>>>> 0ec01488
     (Nothing, Nothing)     ->
         throw400 InvalidParams "both `url` and `url_from_env` can't be empty"
     (Just _, Just _)       ->

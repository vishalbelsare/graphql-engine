module Hasura.RQL.Types.Metadata where

import           Data.Aeson
import           Hasura.Prelude

import qualified Data.Text                     as T

import           Hasura.RQL.DDL.Remote.Types
import           Hasura.RQL.Types.Common
import           Hasura.RQL.Types.EventTrigger
import           Hasura.RQL.Types.Permission
import           Hasura.SQL.Types

data MetadataObjType
  = MOTTable
  | MOTRel !RelType
  | MOTPerm !PermType
  | MOTEventTrigger
  | MOTFunction
  | MOTRemoteSchema
  | MOTRemoteRelationship
  deriving (Eq)

instance Show MetadataObjType where
<<<<<<< HEAD
  show MOTTable              = "table"
  show (MOTRel ty)           = T.unpack (relTypeToTxt ty) <> "_relation"
  show (MOTPerm ty)          = show ty <> "_permission"
  show MOTQTemplate          = "query_template"
  show MOTEventTrigger       = "event_trigger"
  show MOTFunction           = "function"
  show MOTRemoteSchema       = "remote_schema"
  show MOTRemoteRelationship = "remote_relationship"
=======
  show MOTTable        = "table"
  show (MOTRel ty)     = T.unpack (relTypeToTxt ty) <> "_relation"
  show (MOTPerm ty)    = show ty <> "_permission"
  show MOTEventTrigger = "event_trigger"
  show MOTFunction     = "function"
  show MOTRemoteSchema = "remote_schema"
>>>>>>> 4facb3c7

instance ToJSON MetadataObjType where
  toJSON = String . T.pack . show

data TableMetadataObjId
  = MTORel !RelName !RelType
  | MTOPerm !RoleName !PermType
  | MTOEventTrigger !TriggerName
  | MTORemoteRelationship !RemoteRelationshipName
  deriving (Show, Eq, Generic)

instance Hashable TableMetadataObjId

data MetadataObjId
  = MOTable !QualifiedTable
  | MOFunction !QualifiedFunction
  | MORemoteSchema !RemoteSchemaName
  | MOTableObj !QualifiedTable !TableMetadataObjId
  deriving (Show, Eq, Generic)

instance Hashable MetadataObjId

data InconsistentMetadataObj
  = InconsistentMetadataObj
  { _moId     :: !MetadataObjId
  , _moType   :: !MetadataObjType
  , _moDef    :: !Value
  , _moReason :: !T.Text
  } deriving (Show, Eq)

instance ToJSON InconsistentMetadataObj where
  toJSON (InconsistentMetadataObj _ ty info rsn) =
    object [ "type" .= ty
           , "definition" .= info
           , "reason" .= rsn
           ]<|MERGE_RESOLUTION|>--- conflicted
+++ resolved
@@ -22,23 +22,13 @@
   deriving (Eq)
 
 instance Show MetadataObjType where
-<<<<<<< HEAD
   show MOTTable              = "table"
   show (MOTRel ty)           = T.unpack (relTypeToTxt ty) <> "_relation"
   show (MOTPerm ty)          = show ty <> "_permission"
-  show MOTQTemplate          = "query_template"
   show MOTEventTrigger       = "event_trigger"
   show MOTFunction           = "function"
   show MOTRemoteSchema       = "remote_schema"
   show MOTRemoteRelationship = "remote_relationship"
-=======
-  show MOTTable        = "table"
-  show (MOTRel ty)     = T.unpack (relTypeToTxt ty) <> "_relation"
-  show (MOTPerm ty)    = show ty <> "_permission"
-  show MOTEventTrigger = "event_trigger"
-  show MOTFunction     = "function"
-  show MOTRemoteSchema = "remote_schema"
->>>>>>> 4facb3c7
 
 instance ToJSON MetadataObjType where
   toJSON = String . T.pack . show

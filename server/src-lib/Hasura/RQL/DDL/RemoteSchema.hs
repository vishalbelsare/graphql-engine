{-# LANGUAGE ViewPatterns #-}
module Hasura.RQL.DDL.RemoteSchema
  ( runAddRemoteSchema
  , runRemoveRemoteSchema
  , removeRemoteSchemaFromCatalog
  , runReloadRemoteSchema
  , fetchRemoteSchemas
  , addRemoteSchemaP1
  , addRemoteSchemaP2Setup
<<<<<<< HEAD
  , addRemoteSchemaP2
=======
>>>>>>> 0ec01488
  , runIntrospectRemoteSchema
  , addRemoteSchemaToCatalog
  ) where

<<<<<<< HEAD
import           Control.Monad.Unique
import           Hasura.EncJSON
-- import           Hasura.GraphQL.NormalForm
import           Hasura.GraphQL.RemoteServer
-- import           Hasura.GraphQL.Schema.Merge
import           Hasura.Prelude
import           Hasura.RQL.DDL.Deps

import qualified Data.Aeson                  as J
import qualified Data.HashMap.Strict         as Map
import qualified Data.HashSet                as S
import qualified Database.PG.Query           as Q

=======
import qualified Data.Aeson                        as J
import qualified Data.HashMap.Strict               as Map
import qualified Data.HashSet                      as S
import qualified Data.Text                         as T
import qualified Database.PG.Query                 as Q

import           Hasura.EncJSON
import           Hasura.GraphQL.NormalForm
import           Hasura.GraphQL.RemoteServer
import           Hasura.GraphQL.Schema.Merge
import           Hasura.Prelude
import           Hasura.RQL.DDL.Deps
>>>>>>> 0ec01488
import           Hasura.RQL.Types
import           Hasura.Server.Version             (HasVersion)
import           Hasura.SQL.Types

<<<<<<< HEAD
import qualified Data.Environment                  as Env
=======
import qualified Data.Environment            as Env
import qualified Hasura.GraphQL.Context            as GC
import qualified Hasura.GraphQL.Resolve.Introspect as RI
import qualified Hasura.GraphQL.Schema             as GS
import qualified Hasura.GraphQL.Validate           as VQ
import qualified Hasura.GraphQL.Validate.Types     as VT
>>>>>>> 0ec01488

runAddRemoteSchema
  :: ( HasVersion
     , QErrM m
     , CacheRWM m
     , MonadTx m
     , MonadIO m
     , MonadUnique m
     , HasHttpManager m
     )
  => Env.Environment
  -> AddRemoteSchemaQuery
  -> m EncJSON
runAddRemoteSchema env q = do
  addRemoteSchemaP1 name
  addRemoteSchemaP2 env q
  buildSchemaCacheFor $ MORemoteSchema name
  pure successMsg
  where
    name = _arsqName q

addRemoteSchemaP1
  :: (QErrM m, CacheRM m)
  => RemoteSchemaName -> m ()
addRemoteSchemaP1 name = do
  remoteSchemaMap <- scRemoteSchemas <$> askSchemaCache
  onJust (Map.lookup name remoteSchemaMap) $ const $
    throw400 AlreadyExists $ "remote schema with name "
    <> name <<> " already exists"

addRemoteSchemaP2Setup
<<<<<<< HEAD
  :: (HasVersion, QErrM m, MonadIO m, MonadUnique m, HasHttpManager m)
  => Env.Environment
  -> AddRemoteSchemaQuery -> m RemoteSchemaCtx
addRemoteSchemaP2Setup env (AddRemoteSchemaQuery name def _) = do
  httpMgr <- askHttpManager
  rsi <- validateRemoteSchemaDef env def
  fetchRemoteSchema env httpMgr name rsi

addRemoteSchemaP2
  :: (HasVersion, MonadTx m, MonadIO m, MonadUnique m, HasHttpManager m) => Env.Environment -> AddRemoteSchemaQuery -> m ()
=======
  :: (HasVersion, QErrM m, MonadIO m, HasHttpManager m)
  => Env.Environment
  -> AddRemoteSchemaQuery
  -> m RemoteSchemaCtx
addRemoteSchemaP2Setup env (AddRemoteSchemaQuery name def _) = do
  httpMgr <- askHttpManager
  rsi <- validateRemoteSchemaDef env name def
  gCtx <- fetchRemoteSchema env httpMgr rsi
  pure $ RemoteSchemaCtx name (convRemoteGCtx gCtx) rsi
  where
    convRemoteGCtx rmGCtx =
      GC.emptyGCtx { GS._gTypes     = GC._rgTypes rmGCtx
                   , GS._gQueryRoot = GC._rgQueryRoot rmGCtx
                   , GS._gMutRoot   = GC._rgMutationRoot rmGCtx
                   , GS._gSubRoot   = GC._rgSubscriptionRoot rmGCtx
                   }

addRemoteSchemaP2
  :: (HasVersion, MonadTx m, MonadIO m, HasHttpManager m) => Env.Environment -> AddRemoteSchemaQuery -> m ()
>>>>>>> 0ec01488
addRemoteSchemaP2 env q = do
  void $ addRemoteSchemaP2Setup env q
  liftTx $ addRemoteSchemaToCatalog q

runRemoveRemoteSchema
  :: (QErrM m, UserInfoM m, CacheRWM m, MonadTx m)
  => RemoteSchemaNameQuery -> m EncJSON
runRemoveRemoteSchema (RemoteSchemaNameQuery rsn) = do
  removeRemoteSchemaP1 rsn
  liftTx $ removeRemoteSchemaFromCatalog rsn
  withNewInconsistentObjsCheck buildSchemaCache
  pure successMsg

removeRemoteSchemaP1
  :: (UserInfoM m, QErrM m, CacheRM m)
  => RemoteSchemaName -> m ()
removeRemoteSchemaP1 rsn = do
  sc <- askSchemaCache
  let rmSchemas = scRemoteSchemas sc
  void $ onNothing (Map.lookup rsn rmSchemas) $
    throw400 NotExists "no such remote schema"
<<<<<<< HEAD
=======
  case Map.lookup rsn rmSchemas of
    Just _  -> return ()
    Nothing -> throw400 NotExists "no such remote schema"
>>>>>>> 0ec01488
  let depObjs = getDependentObjs sc remoteSchemaDepId
  when (depObjs /= []) $ reportDeps depObjs
  where
    remoteSchemaDepId = SORemoteSchema rsn

runReloadRemoteSchema
  :: (QErrM m, CacheRWM m)
  => RemoteSchemaNameQuery -> m EncJSON
runReloadRemoteSchema (RemoteSchemaNameQuery name) = do
  remoteSchemas <- getAllRemoteSchemas <$> askSchemaCache
  unless (name `elem` remoteSchemas) $ throw400 NotExists $
    "remote schema with name " <> name <<> " does not exist"

  let invalidations = mempty { ciRemoteSchemas = S.singleton name }
  withNewInconsistentObjsCheck $ buildSchemaCacheWithOptions CatalogUpdate invalidations
  pure successMsg

addRemoteSchemaToCatalog
  :: AddRemoteSchemaQuery
  -> Q.TxE QErr ()
addRemoteSchemaToCatalog (AddRemoteSchemaQuery name def comment) =
  Q.unitQE defaultTxErrorHandler [Q.sql|
    INSERT into hdb_catalog.remote_schemas
      (name, definition, comment)
      VALUES ($1, $2, $3)
  |] (name, Q.AltJ $ J.toJSON def, comment) True

removeRemoteSchemaFromCatalog :: RemoteSchemaName -> Q.TxE QErr ()
removeRemoteSchemaFromCatalog name =
  Q.unitQE defaultTxErrorHandler [Q.sql|
    DELETE FROM hdb_catalog.remote_schemas
      WHERE name = $1
  |] (Identity name) True

fetchRemoteSchemas :: Q.TxE QErr [AddRemoteSchemaQuery]
fetchRemoteSchemas =
  map fromRow <$> Q.listQE defaultTxErrorHandler
    [Q.sql|
     SELECT name, definition, comment
       FROM hdb_catalog.remote_schemas
     ORDER BY name ASC
     |] () True
  where
<<<<<<< HEAD
    fromRow (name, Q.AltJ def, comment) =
      AddRemoteSchemaQuery name def comment
=======
    fromRow (n, Q.AltJ def, comm) = AddRemoteSchemaQuery n def comm
>>>>>>> 0ec01488

runIntrospectRemoteSchema
  :: (CacheRM m, QErrM m) => RemoteSchemaNameQuery -> m EncJSON
runIntrospectRemoteSchema (RemoteSchemaNameQuery rsName) = do
  sc <- askSchemaCache
<<<<<<< HEAD
  (RemoteSchemaCtx _ _ _ introspectionByteString _) <-
    onNothing (Map.lookup rsName (scRemoteSchemas sc)) $
    throw400 NotExists $
    "remote schema: " <> rsName <<> " not found"
  pure $ encJFromLBS introspectionByteString
=======
  rGCtx <-
    case Map.lookup rsName (scRemoteSchemas sc) of
      Nothing ->
        throw400 NotExists $
        "remote schema: " <> remoteSchemaNameToTxt rsName <> " not found"
      Just rCtx -> mergeGCtx (rscGCtx rCtx) GC.emptyGCtx
      -- merge with emptyGCtx to get default query fields
  queryParts <- flip runReaderT rGCtx $ VQ.getQueryParts introspectionQuery
  (rootSelSet, _) <- flip runReaderT rGCtx $ VT.runReusabilityT $ VQ.validateGQ queryParts
  schemaField <-
    case rootSelSet of
      VQ.RQuery selSet -> getSchemaField $ toList $ unAliasedFields $
                          unObjectSelectionSet selSet
      _                -> throw500 "expected query for introspection"
  (introRes, _) <- flip runReaderT rGCtx $ VT.runReusabilityT $ RI.schemaR schemaField
  pure $ wrapInSpecKeys introRes
  where
    wrapInSpecKeys introObj =
      encJFromAssocList
        [ ( T.pack "data"
          , encJFromAssocList [(T.pack "__schema", encJFromJValue introObj)])
        ]
    getSchemaField = \case
        []  -> throw500 "found empty when looking for __schema field"
        [f] -> pure f
        _   -> throw500 "expected __schema field, found many fields"
>>>>>>> 0ec01488
<|MERGE_RESOLUTION|>--- conflicted
+++ resolved
@@ -7,15 +7,11 @@
   , fetchRemoteSchemas
   , addRemoteSchemaP1
   , addRemoteSchemaP2Setup
-<<<<<<< HEAD
   , addRemoteSchemaP2
-=======
->>>>>>> 0ec01488
   , runIntrospectRemoteSchema
   , addRemoteSchemaToCatalog
   ) where
 
-<<<<<<< HEAD
 import           Control.Monad.Unique
 import           Hasura.EncJSON
 -- import           Hasura.GraphQL.NormalForm
@@ -29,34 +25,11 @@
 import qualified Data.HashSet                as S
 import qualified Database.PG.Query           as Q
 
-=======
-import qualified Data.Aeson                        as J
-import qualified Data.HashMap.Strict               as Map
-import qualified Data.HashSet                      as S
-import qualified Data.Text                         as T
-import qualified Database.PG.Query                 as Q
-
-import           Hasura.EncJSON
-import           Hasura.GraphQL.NormalForm
-import           Hasura.GraphQL.RemoteServer
-import           Hasura.GraphQL.Schema.Merge
-import           Hasura.Prelude
-import           Hasura.RQL.DDL.Deps
->>>>>>> 0ec01488
 import           Hasura.RQL.Types
 import           Hasura.Server.Version             (HasVersion)
 import           Hasura.SQL.Types
 
-<<<<<<< HEAD
 import qualified Data.Environment                  as Env
-=======
-import qualified Data.Environment            as Env
-import qualified Hasura.GraphQL.Context            as GC
-import qualified Hasura.GraphQL.Resolve.Introspect as RI
-import qualified Hasura.GraphQL.Schema             as GS
-import qualified Hasura.GraphQL.Validate           as VQ
-import qualified Hasura.GraphQL.Validate.Types     as VT
->>>>>>> 0ec01488
 
 runAddRemoteSchema
   :: ( HasVersion
@@ -88,7 +61,6 @@
     <> name <<> " already exists"
 
 addRemoteSchemaP2Setup
-<<<<<<< HEAD
   :: (HasVersion, QErrM m, MonadIO m, MonadUnique m, HasHttpManager m)
   => Env.Environment
   -> AddRemoteSchemaQuery -> m RemoteSchemaCtx
@@ -99,27 +71,6 @@
 
 addRemoteSchemaP2
   :: (HasVersion, MonadTx m, MonadIO m, MonadUnique m, HasHttpManager m) => Env.Environment -> AddRemoteSchemaQuery -> m ()
-=======
-  :: (HasVersion, QErrM m, MonadIO m, HasHttpManager m)
-  => Env.Environment
-  -> AddRemoteSchemaQuery
-  -> m RemoteSchemaCtx
-addRemoteSchemaP2Setup env (AddRemoteSchemaQuery name def _) = do
-  httpMgr <- askHttpManager
-  rsi <- validateRemoteSchemaDef env name def
-  gCtx <- fetchRemoteSchema env httpMgr rsi
-  pure $ RemoteSchemaCtx name (convRemoteGCtx gCtx) rsi
-  where
-    convRemoteGCtx rmGCtx =
-      GC.emptyGCtx { GS._gTypes     = GC._rgTypes rmGCtx
-                   , GS._gQueryRoot = GC._rgQueryRoot rmGCtx
-                   , GS._gMutRoot   = GC._rgMutationRoot rmGCtx
-                   , GS._gSubRoot   = GC._rgSubscriptionRoot rmGCtx
-                   }
-
-addRemoteSchemaP2
-  :: (HasVersion, MonadTx m, MonadIO m, HasHttpManager m) => Env.Environment -> AddRemoteSchemaQuery -> m ()
->>>>>>> 0ec01488
 addRemoteSchemaP2 env q = do
   void $ addRemoteSchemaP2Setup env q
   liftTx $ addRemoteSchemaToCatalog q
@@ -141,12 +92,6 @@
   let rmSchemas = scRemoteSchemas sc
   void $ onNothing (Map.lookup rsn rmSchemas) $
     throw400 NotExists "no such remote schema"
-<<<<<<< HEAD
-=======
-  case Map.lookup rsn rmSchemas of
-    Just _  -> return ()
-    Nothing -> throw400 NotExists "no such remote schema"
->>>>>>> 0ec01488
   let depObjs = getDependentObjs sc remoteSchemaDepId
   when (depObjs /= []) $ reportDeps depObjs
   where
@@ -190,48 +135,15 @@
      ORDER BY name ASC
      |] () True
   where
-<<<<<<< HEAD
     fromRow (name, Q.AltJ def, comment) =
       AddRemoteSchemaQuery name def comment
-=======
-    fromRow (n, Q.AltJ def, comm) = AddRemoteSchemaQuery n def comm
->>>>>>> 0ec01488
 
 runIntrospectRemoteSchema
   :: (CacheRM m, QErrM m) => RemoteSchemaNameQuery -> m EncJSON
 runIntrospectRemoteSchema (RemoteSchemaNameQuery rsName) = do
   sc <- askSchemaCache
-<<<<<<< HEAD
   (RemoteSchemaCtx _ _ _ introspectionByteString _) <-
     onNothing (Map.lookup rsName (scRemoteSchemas sc)) $
     throw400 NotExists $
     "remote schema: " <> rsName <<> " not found"
-  pure $ encJFromLBS introspectionByteString
-=======
-  rGCtx <-
-    case Map.lookup rsName (scRemoteSchemas sc) of
-      Nothing ->
-        throw400 NotExists $
-        "remote schema: " <> remoteSchemaNameToTxt rsName <> " not found"
-      Just rCtx -> mergeGCtx (rscGCtx rCtx) GC.emptyGCtx
-      -- merge with emptyGCtx to get default query fields
-  queryParts <- flip runReaderT rGCtx $ VQ.getQueryParts introspectionQuery
-  (rootSelSet, _) <- flip runReaderT rGCtx $ VT.runReusabilityT $ VQ.validateGQ queryParts
-  schemaField <-
-    case rootSelSet of
-      VQ.RQuery selSet -> getSchemaField $ toList $ unAliasedFields $
-                          unObjectSelectionSet selSet
-      _                -> throw500 "expected query for introspection"
-  (introRes, _) <- flip runReaderT rGCtx $ VT.runReusabilityT $ RI.schemaR schemaField
-  pure $ wrapInSpecKeys introRes
-  where
-    wrapInSpecKeys introObj =
-      encJFromAssocList
-        [ ( T.pack "data"
-          , encJFromAssocList [(T.pack "__schema", encJFromJValue introObj)])
-        ]
-    getSchemaField = \case
-        []  -> throw500 "found empty when looking for __schema field"
-        [f] -> pure f
-        _   -> throw500 "expected __schema field, found many fields"
->>>>>>> 0ec01488
+  pure $ encJFromLBS introspectionByteString
--- conflicted
+++ resolved
@@ -11,15 +11,9 @@
 import           Data.Aeson
 import           Instances.TH.Lift           ()
 
-<<<<<<< HEAD
-import qualified Data.Sequence               as DS
-import qualified Data.Environment            as Env
-
-=======
 import qualified Data.Sequence            as DS
 import qualified Data.Environment         as Env
 import qualified Hasura.Tracing           as Tracing
->>>>>>> 7ad271aa
 
 import           Hasura.EncJSON
 import           Hasura.Prelude
@@ -117,10 +111,7 @@
   ( HasVersion
   , MonadTx m
   , MonadIO m
-<<<<<<< HEAD
-=======
   , Tracing.MonadTrace m
->>>>>>> 7ad271aa
   )
   => Env.Environment
   -> Bool

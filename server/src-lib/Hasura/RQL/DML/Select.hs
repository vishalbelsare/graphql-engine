--- conflicted
+++ resolved
@@ -56,15 +56,10 @@
   Star         -> return simpleCols
   (StarDot wc) -> (simpleCols ++) <$> (catMaybes <$> relExtCols wc)
   where
-<<<<<<< HEAD
-    pgCols = map pgiColumn $ getCols fieldInfoMap
-    relColInfos = getRels fieldInfoMap
-=======
     cols = spiCols selPermInfo
     pgCols = map pgiColumn $ getCols fieldInfoMap
     relColInfos = getRels fieldInfoMap
 
->>>>>>> b84db36e
     simpleCols = map ECSimple $ filter (`HS.member` cols) pgCols
 
     mkRelCol wc relInfo = do
@@ -128,15 +123,13 @@
         [ fldName <<> " is a"
         , " relationship and should be expanded"
         ]
-<<<<<<< HEAD
-      FIRemote {} ->
-        throw400 UnexpectedPayload (mconcat [ fldName <<> " is a remote field" ])
-=======
       FIComputedField _ -> throw400 UnexpectedPayload $ mconcat
         [ fldName <<> " is a"
         , " computed field and can't be used in 'order_by'"
         ]
->>>>>>> b84db36e
+      -- TODO Rakesh
+      FIRemoteRelationship {} ->
+        throw400 UnexpectedPayload (mconcat [ fldName <<> " is a remote field" ])
   OCRel fldName rest -> do
     fldInfo <- askFieldInfo flds fldName
     case fldInfo of
@@ -158,7 +151,7 @@
         resolvedSelFltr <- convAnnBoolExpPartialSQL sessVarBldr $ spiFilter relSpi
         AOCObj relInfo resolvedSelFltr <$>
           convOrderByElem sessVarBldr (relFim, relSpi) rest
-      FIRemote {} ->
+      FIRemoteRelationship {} ->
         throw400 UnexpectedPayload (mconcat [ fldName <<> " is a remote field" ])
 
 convSelectQ

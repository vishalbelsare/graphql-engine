module Hasura.SQL.Types
  ( ToSQL(..)
  , toSQLTxt

  , (<+>)
  , (<<>)
  , (<>>)

  , pgFmtLit
  , pgFmtIden
  , isView

  , QualifiedTable
  , QualifiedFunction

  , PGDescription(..)

  , PGCol
  , unsafePGCol
  , getPGColTxt
  , showPGCols

  , isIntegerType
  , isNumType
  , stringTypes
  , isStringType
  , isJSONType
  , isComparableType
  , isBigNum
  , geoTypes
  , isGeoType

  , DQuote(..)
  , dquote
  , squote
  , dquoteList

  , IsIden(..)
  , Iden(..)

  , ToTxt(..)

  , SchemaName(..)
  , publicSchema
  , hdbCatalogSchema

  , TableName(..)
  , FunctionName(..)
  , ConstraintName(..)

  , QualifiedObject(..)
  , qualObjectToText
  , snakeCaseQualObject
  , qualifiedObjectToName

  , PGScalarType(..)
  , WithScalarType(..)
  , PGType(..)
  , textToPGScalarType
  , pgTypeOid

  , PGTypeKind(..)
  , QualifiedPGType(..)
  , isBaseType
  , typeToTable
  )
where

import qualified Database.PG.Query             as Q
import qualified Database.PG.Query.PTI         as PTI

import           Hasura.Prelude
import           Hasura.RQL.Types.Error

import           Data.Aeson
import           Data.Aeson.Casing
import           Data.Aeson.Encoding           (text)
import           Data.Aeson.TH
import           Data.Aeson.Types              (toJSONKeyText)
import           Instances.TH.Lift             ()
import           Language.Haskell.TH.Syntax    (Lift)

import qualified Data.Text.Extended            as T
import qualified Database.PostgreSQL.LibPQ     as PQ
import qualified Language.GraphQL.Draft.Syntax as G
import qualified PostgreSQL.Binary.Decoding    as PD
import qualified Text.Builder                  as TB

import           Hasura.Incremental            (Cacheable)

class ToSQL a where
  toSQL :: a -> TB.Builder

instance ToSQL TB.Builder where
  toSQL x = x

toSQLTxt :: (ToSQL a) => a -> T.Text
toSQLTxt = TB.run . toSQL

infixr 6 <+>
(<+>) :: (ToSQL a) => T.Text -> [a] -> TB.Builder
(<+>) _ [] = mempty
(<+>) kat (x:xs) =
  toSQL x <> mconcat [ TB.text kat <> toSQL x' | x' <- xs ]
{-# INLINE (<+>) #-}

newtype Iden
  = Iden { getIdenTxt :: T.Text }
  deriving (Show, Eq, NFData, FromJSON, ToJSON, Hashable, Semigroup, Data, Cacheable)

instance ToSQL Iden where
  toSQL (Iden t) =
    TB.text $ pgFmtIden t

class IsIden a where
  toIden :: a -> Iden

instance IsIden Iden where
  toIden = id

class DQuote a where
  dquoteTxt :: a -> T.Text

instance DQuote T.Text where
  dquoteTxt = id
  {-# INLINE dquoteTxt #-}

instance DQuote G.Name where
  dquoteTxt = dquoteTxt . G.unName

deriving instance DQuote G.EnumValue

dquote :: (DQuote a) => a -> T.Text
dquote = T.dquote . dquoteTxt
{-# INLINE dquote #-}

squote :: (DQuote a) => a -> T.Text
squote = T.squote . dquoteTxt
{-# INLINE squote #-}

dquoteList :: (DQuote a, Foldable t) => t a -> T.Text
dquoteList = T.intercalate ", " . map dquote . toList
{-# INLINE dquoteList #-}

infixr 6 <>>
(<>>) :: (DQuote a) => T.Text -> a -> T.Text
(<>>) lTxt a = lTxt <> dquote a
{-# INLINE (<>>) #-}

infixr 6 <<>
(<<>) :: (DQuote a) => a -> T.Text -> T.Text
(<<>) a rTxt = dquote a <> rTxt
{-# INLINE (<<>) #-}

pgFmtIden :: T.Text -> T.Text
pgFmtIden x =
  "\"" <> T.replace "\"" "\"\"" (trimNullChars x) <> "\""

pgFmtLit :: T.Text -> T.Text
pgFmtLit x =
 let trimmed = trimNullChars x
     escaped = "'" <> T.replace "'" "''" trimmed <> "'"
     slashed = T.replace "\\" "\\\\" escaped in
 if "\\" `T.isInfixOf` escaped
   then "E" <> slashed
   else slashed

trimNullChars :: T.Text -> T.Text
trimNullChars = T.takeWhile (/= '\x0')

instance (ToSQL a) => ToSQL (Maybe a) where
  toSQL (Just a) = toSQL a
  toSQL Nothing  = mempty

class ToTxt a where
  toTxt :: a -> T.Text

newtype TableName
  = TableName { getTableTxt :: T.Text }
  deriving ( Show, Eq, Ord, FromJSON, ToJSON, Hashable, Q.ToPrepArg, Q.FromCol, Lift, Data
           , Generic, Arbitrary, NFData, Cacheable, IsString )

instance IsIden TableName where
  toIden (TableName t) = Iden t

instance DQuote TableName where
  dquoteTxt (TableName t) = t

instance ToSQL TableName where
  toSQL = toSQL . toIden

instance ToTxt TableName where
  toTxt = getTableTxt

data TableType
  = TTBaseTable
  | TTView
  | TTForeignTable
  | TTLocalTemporary
  deriving (Eq)

tableTyToTxt :: TableType -> T.Text
tableTyToTxt TTBaseTable      = "BASE TABLE"
tableTyToTxt TTView           = "VIEW"
tableTyToTxt TTForeignTable   = "FOREIGN TABLE"
tableTyToTxt TTLocalTemporary = "LOCAL TEMPORARY"

instance Show TableType where
  show = T.unpack . tableTyToTxt

instance Q.FromCol TableType where
  fromCol bs = flip Q.fromColHelper bs $ PD.enum $ \case
    "BASE TABLE"      -> Just TTBaseTable
    "VIEW"            -> Just TTView
    "FOREIGN TABLE"   -> Just TTForeignTable
    "LOCAL TEMPORARY" -> Just TTLocalTemporary
    _                 -> Nothing

isView :: TableType -> Bool
isView TTView = True
isView _      = False

newtype ConstraintName
  = ConstraintName { getConstraintTxt :: T.Text }
  deriving (Show, Eq, DQuote, FromJSON, ToJSON, Q.ToPrepArg, Q.FromCol, Hashable, Lift, NFData, Cacheable)

instance IsIden ConstraintName where
  toIden (ConstraintName t) = Iden t

instance ToSQL ConstraintName where
  toSQL = toSQL . toIden

newtype FunctionName
  = FunctionName { getFunctionTxt :: T.Text }
  deriving (Show, Eq, Ord, FromJSON, ToJSON, Q.ToPrepArg, Q.FromCol, Hashable, Lift, Data, Generic, Arbitrary, NFData, Cacheable)

instance IsIden FunctionName where
  toIden (FunctionName t) = Iden t

instance DQuote FunctionName where
  dquoteTxt (FunctionName t) = t

instance ToSQL FunctionName where
  toSQL = toSQL . toIden

instance ToTxt FunctionName where
  toTxt = getFunctionTxt

newtype SchemaName
  = SchemaName { getSchemaTxt :: T.Text }
  deriving ( Show, Eq, Ord, FromJSON, ToJSON, Hashable, Q.ToPrepArg, Q.FromCol, Lift, Data, Generic
           , Arbitrary, NFData, Cacheable, IsString )

publicSchema :: SchemaName
publicSchema = SchemaName "public"

hdbCatalogSchema :: SchemaName
hdbCatalogSchema = SchemaName "hdb_catalog"

instance IsIden SchemaName where
  toIden (SchemaName t) = Iden t

instance ToSQL SchemaName where
  toSQL = toSQL . toIden

data QualifiedObject a
  = QualifiedObject
  { qSchema :: !SchemaName
  , qName   :: !a
  } deriving (Show, Eq, Functor, Ord, Generic, Lift, Data)
instance (NFData a) => NFData (QualifiedObject a)
instance (Cacheable a) => Cacheable (QualifiedObject a)

instance (FromJSON a) => FromJSON (QualifiedObject a) where
  parseJSON v@(String _) =
    QualifiedObject publicSchema <$> parseJSON v
  parseJSON (Object o) =
    QualifiedObject <$>
    o .:? "schema" .!= publicSchema <*>
    o .: "name"
  parseJSON _ =
    fail "expecting a string/object for QualifiedObject"

instance (ToJSON a) => ToJSON (QualifiedObject a) where
  toJSON (QualifiedObject sn o) =
    object [ "schema" .= sn
           , "name"  .= o
           ]

instance (ToJSON a, ToTxt a) => ToJSONKey (QualifiedObject a) where
  toJSONKey = ToJSONKeyText qualObjectToText (text . qualObjectToText)

instance (ToTxt a) => DQuote (QualifiedObject a) where
  dquoteTxt = qualObjectToText

instance (Hashable a) => Hashable (QualifiedObject a)

instance (ToSQL a) => ToSQL (QualifiedObject a) where
  toSQL (QualifiedObject sn o) =
    toSQL sn <> "." <> toSQL o

qualObjectToText :: ToTxt a => QualifiedObject a -> T.Text
qualObjectToText (QualifiedObject sn o)
  | sn == publicSchema = toTxt o
  | otherwise = getSchemaTxt sn <> "." <> toTxt o

snakeCaseQualObject :: ToTxt a => QualifiedObject a -> T.Text
snakeCaseQualObject (QualifiedObject sn o)
  | sn == publicSchema = toTxt o
  | otherwise = getSchemaTxt sn <> "_" <> toTxt o

qualifiedObjectToName :: (ToTxt a, MonadError QErr m) => QualifiedObject a -> m G.Name
qualifiedObjectToName objectName = do
  let textName = snakeCaseQualObject objectName
  onNothing (G.mkName textName) $ throw400 ValidationFailed $
    "cannot include " <> objectName <<> " in the GraphQL schema because " <> textName
    <<> " is not a valid GraphQL identifier"

<<<<<<< HEAD
type QualifiedTable = QualifiedObject TableName

=======
>>>>>>> 0ec01488
type QualifiedFunction = QualifiedObject FunctionName

newtype PGDescription
  = PGDescription { getPGDescription :: T.Text }
  deriving (Show, Eq, FromJSON, ToJSON, Q.FromCol, NFData, Cacheable, Hashable)

newtype PGCol
  = PGCol { getPGColTxt :: T.Text }
  deriving ( Show, Eq, Ord, FromJSON, ToJSON, Hashable, Q.ToPrepArg, Q.FromCol, ToJSONKey
           , FromJSONKey, Lift, Data, Generic, Arbitrary, NFData, Cacheable, IsString )

instance IsIden PGCol where
  toIden (PGCol t) = Iden t

instance ToSQL PGCol where
  toSQL = toSQL . toIden

instance DQuote PGCol where
  dquoteTxt (PGCol t) = t

unsafePGCol :: Text -> PGCol
unsafePGCol = PGCol

showPGCols :: (Foldable t) => t PGCol -> T.Text
showPGCols cols =
  T.intercalate ", " $ map (T.dquote . getPGColTxt) $ toList cols

data PGScalarType
  = PGSmallInt
  | PGInteger
  | PGBigInt
  | PGSerial
  | PGBigSerial
  | PGFloat
  | PGDouble
  | PGNumeric
  | PGMoney
  | PGBoolean
  | PGChar
  | PGVarchar
  | PGText
  | PGCitext
  | PGDate
  | PGTimeStamp
  | PGTimeStampTZ
  | PGTimeTZ
  | PGJSON
  | PGJSONB
  | PGGeometry
  | PGGeography
  | PGRaster
  | PGUUID
  | PGUnknown !T.Text
  deriving (Show, Eq, Ord, Lift, Generic, Data)
instance NFData PGScalarType
instance Hashable PGScalarType
instance Cacheable PGScalarType

instance ToSQL PGScalarType where
  toSQL = \case
    PGSmallInt    -> "smallint"
    PGInteger     -> "integer"
    PGBigInt      -> "bigint"
    PGSerial      -> "serial"
    PGBigSerial   -> "bigserial"
    PGFloat       -> "real"
    PGDouble      -> "float8"
    PGNumeric     -> "numeric"
    PGMoney       -> "money"
    PGBoolean     -> "boolean"
    PGChar        -> "character"
    PGVarchar     -> "varchar"
    PGText        -> "text"
    PGCitext      -> "citext"
    PGDate        -> "date"
    PGTimeStamp   -> "timestamp"
    PGTimeStampTZ -> "timestamptz"
    PGTimeTZ      -> "timetz"
    PGJSON        -> "json"
    PGJSONB       -> "jsonb"
    PGGeometry    -> "geometry"
    PGGeography   -> "geography"
    PGRaster      -> "raster"
    PGUUID        -> "uuid"
    PGUnknown t   -> TB.text t

instance ToJSON PGScalarType where
  toJSON = String . toSQLTxt

instance ToJSONKey PGScalarType where
  toJSONKey = toJSONKeyText toSQLTxt

instance DQuote PGScalarType where
  dquoteTxt = toSQLTxt

textToPGScalarType :: Text -> PGScalarType
textToPGScalarType t = fromMaybe (PGUnknown t) (lookup t pgScalarTranslations)

-- Inlining this results in pretty terrible Core being generated by GHC.

{-# NOINLINE pgScalarTranslations #-}
pgScalarTranslations :: [(Text, PGScalarType)]
pgScalarTranslations =
  [ ("serial"                      , PGSerial)
  , ("bigserial"                   , PGBigSerial)

  , ("smallint"                    , PGSmallInt)
  , ("int2"                        , PGSmallInt)

  , ("integer"                     , PGInteger)
  , ("int4"                        , PGInteger)

  , ("bigint"                      , PGBigInt)
  , ("int8"                        , PGBigInt)

  , ("real"                        , PGFloat)
  , ("float4"                      , PGFloat)

  , ("double precision"            , PGDouble)
  , ("float8"                      , PGDouble)

  , ("numeric"                     , PGNumeric)
  , ("decimal"                     , PGNumeric)

  , ("money"                       , PGMoney)

<<<<<<< HEAD
  , ("boolean"                     , PGBoolean)
  , ("bool"                        , PGBoolean)
=======
  "money"                    -> PGMoney

  "boolean"                  -> PGBoolean
  "bool"                     -> PGBoolean
>>>>>>> 0ec01488

  , ("character"                   , PGChar)

  , ("varchar"                     , PGVarchar)
  , ("character varying"           , PGVarchar)

  , ("text"                        , PGText)
  , ("citext"                      , PGCitext)

  , ("date"                        , PGDate)

<<<<<<< HEAD
  , ("timestamp"                   , PGTimeStamp)
  , ("timestamp without time zone" , PGTimeStamp)
=======
  "timestamp"                -> PGTimeStamp
  "timestamp without time zone" -> PGTimeStamp

  "timestamptz"              -> PGTimeStampTZ
  "timestamp with time zone" -> PGTimeStampTZ
>>>>>>> 0ec01488

  , ("timestamptz"                 , PGTimeStampTZ)
  , ("timestamp with time zone"    , PGTimeStampTZ)

  , ("timetz"                      , PGTimeTZ)
  , ("time with time zone"         , PGTimeTZ)

  , ("json"                        , PGJSON)
  , ("jsonb"                       , PGJSONB)

  , ("geometry"                    , PGGeometry)
  , ("geography"                   , PGGeography)

  , ("raster"                      , PGRaster)
  , ("uuid"                        , PGUUID)
  ]

instance FromJSON PGScalarType where
  parseJSON (String t) = return $ textToPGScalarType t
  parseJSON _          = fail "Expecting a string for PGScalarType"

pgTypeOid :: PGScalarType -> PQ.Oid
pgTypeOid PGSmallInt    = PTI.int2
pgTypeOid PGInteger     = PTI.int4
pgTypeOid PGBigInt      = PTI.int8
pgTypeOid PGSerial      = PTI.int4
pgTypeOid PGBigSerial   = PTI.int8
pgTypeOid PGFloat       = PTI.float4
pgTypeOid PGDouble      = PTI.float8
pgTypeOid PGNumeric     = PTI.numeric
pgTypeOid PGMoney       = PTI.numeric
pgTypeOid PGBoolean     = PTI.bool
pgTypeOid PGChar        = PTI.char
pgTypeOid PGVarchar     = PTI.varchar
pgTypeOid PGText        = PTI.text
pgTypeOid PGCitext      = PTI.text -- Explict type cast to citext needed, See also Note [Type casting prepared params]
pgTypeOid PGDate        = PTI.date
pgTypeOid PGTimeStamp   = PTI.timestamp
pgTypeOid PGTimeStampTZ = PTI.timestamptz
pgTypeOid PGTimeTZ      = PTI.timetz
pgTypeOid PGJSON        = PTI.json
pgTypeOid PGJSONB       = PTI.jsonb
pgTypeOid PGGeometry    = PTI.text -- we are using the ST_GeomFromGeoJSON($i) instead of $i
pgTypeOid PGGeography   = PTI.text
pgTypeOid PGRaster      = PTI.text -- we are using the ST_RastFromHexWKB($i) instead of $i
pgTypeOid PGUUID        = PTI.uuid
pgTypeOid (PGUnknown _) = PTI.auto

isIntegerType :: PGScalarType -> Bool
isIntegerType PGInteger  = True
isIntegerType PGSmallInt = True
isIntegerType PGBigInt   = True
isIntegerType _          = False

isNumType :: PGScalarType -> Bool
isNumType PGFloat   = True
isNumType PGDouble  = True
isNumType PGNumeric = True
isNumType PGMoney   = True
isNumType ty        = isIntegerType ty

stringTypes :: [PGScalarType]
stringTypes = [PGVarchar, PGText, PGCitext]

isStringType :: PGScalarType -> Bool
isStringType = (`elem` stringTypes)

jsonTypes :: [PGScalarType]
jsonTypes = [PGJSON, PGJSONB]

isJSONType :: PGScalarType -> Bool
isJSONType = (`elem` jsonTypes)

isComparableType :: PGScalarType -> Bool
isComparableType PGJSON        = False
isComparableType PGJSONB       = False
isComparableType PGGeometry    = False
isComparableType PGGeography   = False
isComparableType PGBoolean     = False
isComparableType (PGUnknown _) = False
isComparableType _             = True

isBigNum :: PGScalarType -> Bool
isBigNum = \case
  PGBigInt    -> True
  PGBigSerial -> True
  PGNumeric   -> True
  PGDouble    -> True
  PGMoney     -> True
  _           -> False

geoTypes :: [PGScalarType]
geoTypes = [PGGeometry, PGGeography]

isGeoType :: PGScalarType -> Bool
isGeoType = (`elem` geoTypes)

data WithScalarType a
  = WithScalarType
  { pstType  :: !PGScalarType
  , pstValue :: !a
  } deriving (Show, Eq, Functor, Foldable, Traversable)

-- | The type of all Postgres types (i.e. scalars and arrays). This type is parameterized so that
-- we can have both @'PGType' 'PGScalarType'@ and @'PGType' 'Hasura.RQL.Types.PGColumnType'@, for
-- when we care about the distinction made by 'Hasura.RQL.Types.PGColumnType'. If we ever change
-- 'Hasura.RQL.Types.PGColumnType' to handle arrays, not just scalars, then the parameterization can
-- go away.
--
-- TODO (from master): This is incorrect modeling, as 'PGScalarType' will capture anything (under 'PGUnknown').
-- This should be fixed when support for all types is merged.
data PGType a
  = PGTypeScalar !a
  | PGTypeArray !a
  deriving (Show, Eq, Generic, Data, Functor)
instance (NFData a) => NFData (PGType a)
instance (Cacheable a) => Cacheable (PGType a)
$(deriveJSON defaultOptions{constructorTagModifier = drop 6} ''PGType)

instance (ToSQL a) => ToSQL (PGType a) where
  toSQL = \case
    PGTypeScalar ty -> toSQL ty
    -- typename array is an sql standard way of declaring types
    PGTypeArray ty -> toSQL ty <> " array"

data PGTypeKind
  = PGKindBase
  | PGKindComposite
  | PGKindDomain
  | PGKindEnum
  | PGKindRange
  | PGKindPseudo
  | PGKindUnknown !T.Text
  deriving (Show, Eq, Generic)
instance NFData PGTypeKind
instance Cacheable PGTypeKind

instance FromJSON PGTypeKind where
  parseJSON = withText "postgresTypeKind" $
    \t -> pure $ case t of
      "b" -> PGKindBase
      "c" -> PGKindComposite
      "d" -> PGKindDomain
      "e" -> PGKindEnum
      "r" -> PGKindRange
      "p" -> PGKindPseudo
      _   -> PGKindUnknown t

instance ToJSON PGTypeKind where
  toJSON = \case
    PGKindBase      -> "b"
    PGKindComposite -> "c"
    PGKindDomain    -> "d"
    PGKindEnum      -> "e"
    PGKindRange     -> "r"
    PGKindPseudo    -> "p"
    PGKindUnknown t -> String t

data QualifiedPGType
  = QualifiedPGType
  { _qptSchema :: !SchemaName
  , _qptName   :: !PGScalarType
  , _qptType   :: !PGTypeKind
  } deriving (Show, Eq, Generic)
instance NFData QualifiedPGType
instance Cacheable QualifiedPGType
$(deriveJSON (aesonDrop 4 snakeCase) ''QualifiedPGType)

isBaseType :: QualifiedPGType -> Bool
isBaseType (QualifiedPGType _ n ty) =
  notUnknown && (ty == PGKindBase)
  where
    notUnknown = case n of
      PGUnknown _ -> False
      _           -> True

typeToTable :: QualifiedPGType -> QualifiedTable
typeToTable (QualifiedPGType sch n _) =
  QualifiedObject sch $ TableName $ toSQLTxt n<|MERGE_RESOLUTION|>--- conflicted
+++ resolved
@@ -316,11 +316,8 @@
     "cannot include " <> objectName <<> " in the GraphQL schema because " <> textName
     <<> " is not a valid GraphQL identifier"
 
-<<<<<<< HEAD
 type QualifiedTable = QualifiedObject TableName
 
-=======
->>>>>>> 0ec01488
 type QualifiedFunction = QualifiedObject FunctionName
 
 newtype PGDescription
@@ -447,15 +444,8 @@
 
   , ("money"                       , PGMoney)
 
-<<<<<<< HEAD
   , ("boolean"                     , PGBoolean)
   , ("bool"                        , PGBoolean)
-=======
-  "money"                    -> PGMoney
-
-  "boolean"                  -> PGBoolean
-  "bool"                     -> PGBoolean
->>>>>>> 0ec01488
 
   , ("character"                   , PGChar)
 
@@ -467,16 +457,8 @@
 
   , ("date"                        , PGDate)
 
-<<<<<<< HEAD
   , ("timestamp"                   , PGTimeStamp)
   , ("timestamp without time zone" , PGTimeStamp)
-=======
-  "timestamp"                -> PGTimeStamp
-  "timestamp without time zone" -> PGTimeStamp
-
-  "timestamptz"              -> PGTimeStampTZ
-  "timestamp with time zone" -> PGTimeStampTZ
->>>>>>> 0ec01488
 
   , ("timestamptz"                 , PGTimeStampTZ)
   , ("timestamp with time zone"    , PGTimeStampTZ)

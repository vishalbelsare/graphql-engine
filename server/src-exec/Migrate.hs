--- conflicted
+++ resolved
@@ -19,7 +19,7 @@
 import qualified Database.PG.Query           as Q
 
 curCatalogVer :: T.Text
-curCatalogVer = "19"
+curCatalogVer = "20"
 
 migrateMetadata
   :: ( MonadTx m
@@ -103,8 +103,8 @@
              AND  table_name = 'hdb_query_collection';
            |]
 
-setAsSystemDefinedFor19 :: MonadTx m => m ()
-setAsSystemDefinedFor19 =
+setAsSystemDefinedFor20 :: MonadTx m => m ()
+setAsSystemDefinedFor20 =
   liftTx $ Q.catchE defaultTxErrorHandler $
   Q.multiQ [Q.sql|
             UPDATE hdb_catalog.hdb_table
@@ -347,8 +347,14 @@
             DROP table hdb_catalog.hdb_query_template
            |]
 
-<<<<<<< HEAD
-from18To19
+from18To19 :: MonadTx m => m ()
+from18To19 = do
+  -- Migrate database
+  Q.Discard () <- liftTx $ Q.multiQE defaultTxErrorHandler
+    $(Q.sqlFromFile "src-rsr/migrate_from_18_to_19.sql")
+  return ()
+
+from19To20
   :: ( MonadTx m
     , HasHttpManager m
     , HasSQLGenCtx m
@@ -357,23 +363,14 @@
     , MonadIO m
     )
   => m ()
-from18To19 = do
-  Q.Discard () <- liftTx $ Q.multiQE defaultTxErrorHandler
-    $(Q.sqlFromFile "src-rsr/migrate_from_18_to_19.sql")
+from19To20 = do
+  Q.Discard () <- liftTx $ Q.multiQE defaultTxErrorHandler
+    $(Q.sqlFromFile "src-rsr/migrate_from_19_to_20.sql")
   migrateMetadata True migrateMetadataFromFile
-  setAsSystemDefinedFor19
-  return ()
+  setAsSystemDefinedFor20
   where
     migrateMetadataFromFile =
-      $(unTypeQ (Y.decodeFile "src-rsr/migrate_metadata_from_18_to_19.yaml" :: Q (TExp RQLQuery)))
-=======
-from18To19 :: MonadTx m => m ()
-from18To19 = do
-  -- Migrate database
-  Q.Discard () <- liftTx $ Q.multiQE defaultTxErrorHandler
-    $(Q.sqlFromFile "src-rsr/migrate_from_18_to_19.sql")
-  return ()
->>>>>>> 2aa66ca6
+      $(unTypeQ (Y.decodeFile "src-rsr/migrate_metadata_from_19_to_20.yaml" :: Q (TExp RQLQuery)))
 
 migrateCatalog
   :: ( MonadTx m
@@ -386,32 +383,39 @@
   => UTCTime -> m String
 migrateCatalog migrationTime = do
   preVer <- getCatalogVersion
-  if | preVer == curCatalogVer ->
-         return $ "already at the latest version. current version: "
-                   <> show curCatalogVer
-     | preVer == "0.8" -> from08ToCurrent
-     | preVer == "1"   -> from1ToCurrent
-     | preVer == "2"   -> from2ToCurrent
-     | preVer == "3"   -> from3ToCurrent
-     | preVer == "4"   -> from4ToCurrent
-     | preVer == "5"   -> from5ToCurrent
-     | preVer == "6"   -> from6ToCurrent
-     | preVer == "7"   -> from7ToCurrent
-     | preVer == "8"   -> from8ToCurrent
-     | preVer == "9"   -> from9ToCurrent
-     | preVer == "10"  -> from10ToCurrent
-     | preVer == "11"  -> from11ToCurrent
-     | preVer == "12"  -> from12ToCurrent
-     | preVer == "13"  -> from13ToCurrent
-     | preVer == "14"  -> from14ToCurrent
-     | preVer == "15"  -> from15ToCurrent
-     | preVer == "16"  -> from16ToCurrent
-     | preVer == "17"  -> from17ToCurrent
-     | preVer == "18"  -> from18ToCurrent
-     | otherwise -> throw400 NotSupported $
-                    "unsupported version : " <> preVer
-  where
-    from18ToCurrent = from18To19 >> postMigrate
+  if preVer == curCatalogVer
+    then
+      return $ "already at the latest version. current version: "
+                <> show curCatalogVer
+    else do
+      case preVer of
+        "0.8" -> from08ToCurrent
+        "1"   -> from1ToCurrent
+        "2"   -> from2ToCurrent
+        "3"   -> from3ToCurrent
+        "4"   -> from4ToCurrent
+        "5"   -> from5ToCurrent
+        "6"   -> from6ToCurrent
+        "7"   -> from7ToCurrent
+        "8"   -> from8ToCurrent
+        "9"   -> from9ToCurrent
+        "10"  -> from10ToCurrent
+        "11"  -> from11ToCurrent
+        "12"  -> from12ToCurrent
+        "13"  -> from13ToCurrent
+        "14"  -> from14ToCurrent
+        "15"  -> from15ToCurrent
+        "16"  -> from16ToCurrent
+        "17"  -> from17ToCurrent
+        "18"  -> from18ToCurrent
+        "19"  -> from19ToCurrent
+        _     -> throw400 NotSupported $
+                   "unsupported version : " <> preVer
+      postMigrate
+  where
+    from19ToCurrent = from19To20
+
+    from18ToCurrent = from18To19 >> from19ToCurrent
 
     from17ToCurrent = from17To18 >> from18ToCurrent
 

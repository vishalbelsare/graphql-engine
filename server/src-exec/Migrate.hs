--- conflicted
+++ resolved
@@ -19,11 +19,7 @@
 import qualified Database.PG.Query          as Q
 
 curCatalogVer :: T.Text
-<<<<<<< HEAD
-curCatalogVer = "20"
-=======
-curCatalogVer = "22"
->>>>>>> e275142c
+curCatalogVer = "23"
 
 migrateMetadata
   :: ( MonadTx m
@@ -107,8 +103,8 @@
              AND  table_name = 'hdb_query_collection';
            |]
 
-setAsSystemDefinedFor20 :: MonadTx m => m ()
-setAsSystemDefinedFor20 =
+setAsSystemDefinedFor23 :: MonadTx m => m ()
+setAsSystemDefinedFor23 =
   liftTx $ Q.catchE defaultTxErrorHandler $
   Q.multiQ [Q.sql|
             UPDATE hdb_catalog.hdb_table
@@ -358,8 +354,23 @@
     $(Q.sqlFromFile "src-rsr/migrate_from_18_to_19.sql")
   return ()
 
-<<<<<<< HEAD
-from19To20
+from19To20 :: (MonadTx m) => m ()
+from19To20 = do
+  Q.Discard () <- liftTx $ Q.multiQE defaultTxErrorHandler
+    $(Q.sqlFromFile "src-rsr/migrate_from_19_to_20.sql")
+  pure ()
+
+from20To21 :: (MonadTx m) => m ()
+from20To21 = liftTx $ Q.catchE defaultTxErrorHandler $ do
+  Q.unitQ "CREATE INDEX ON hdb_catalog.event_log (locked)" () False
+
+from21To22 :: (MonadTx m) => m ()
+from21To22 = do
+  Q.Discard () <- liftTx $ Q.multiQE defaultTxErrorHandler
+    $(Q.sqlFromFile "src-rsr/migrate_from_21_to_22.sql")
+  pure ()
+
+from22To23
   :: ( MonadTx m
     , HasHttpManager m
     , HasSQLGenCtx m
@@ -368,31 +379,14 @@
     , MonadIO m
     )
   => m ()
-from19To20 = do
-  Q.Discard () <- liftTx $ Q.multiQE defaultTxErrorHandler
-    $(Q.sqlFromFile "src-rsr/migrate_from_19_to_20.sql")
+from22To23 = do
+  Q.Discard () <- liftTx $ Q.multiQE defaultTxErrorHandler
+    $(Q.sqlFromFile "src-rsr/migrate_from_22_to_23.sql")
   migrateMetadata True migrateMetadataFromFile
-  setAsSystemDefinedFor20
+  setAsSystemDefinedFor23
   where
     migrateMetadataFromFile =
-      $(unTypeQ (Y.decodeFile "src-rsr/migrate_metadata_from_19_to_20.yaml" :: Q (TExp RQLQuery)))
-=======
-from19To20 :: (MonadTx m) => m ()
-from19To20 = do
-  Q.Discard () <- liftTx $ Q.multiQE defaultTxErrorHandler
-    $(Q.sqlFromFile "src-rsr/migrate_from_19_to_20.sql")
-  pure ()
-
-from20To21 :: (MonadTx m) => m ()
-from20To21 = liftTx $ Q.catchE defaultTxErrorHandler $ do
-  Q.unitQ "CREATE INDEX ON hdb_catalog.event_log (locked)" () False
-
-from21To22 :: (MonadTx m) => m ()
-from21To22 = do
-  Q.Discard () <- liftTx $ Q.multiQE defaultTxErrorHandler
-    $(Q.sqlFromFile "src-rsr/migrate_from_21_to_22.sql")
-  pure ()
->>>>>>> e275142c
+      $(unTypeQ (Y.decodeFile "src-rsr/migrate_metadata_from_22_to_23.yaml" :: Q (TExp RQLQuery)))
 
 migrateCatalog
   :: ( MonadTx m
@@ -403,79 +397,6 @@
      , HasSQLGenCtx m
      )
   => UTCTime -> m String
-<<<<<<< HEAD
-migrateCatalog migrationTime = do
-  preVer <- getCatalogVersion
-  if preVer == curCatalogVer
-    then
-      return $ "already at the latest version. current version: "
-                <> show curCatalogVer
-    else do
-      case preVer of
-        "0.8" -> from08ToCurrent
-        "1"   -> from1ToCurrent
-        "2"   -> from2ToCurrent
-        "3"   -> from3ToCurrent
-        "4"   -> from4ToCurrent
-        "5"   -> from5ToCurrent
-        "6"   -> from6ToCurrent
-        "7"   -> from7ToCurrent
-        "8"   -> from8ToCurrent
-        "9"   -> from9ToCurrent
-        "10"  -> from10ToCurrent
-        "11"  -> from11ToCurrent
-        "12"  -> from12ToCurrent
-        "13"  -> from13ToCurrent
-        "14"  -> from14ToCurrent
-        "15"  -> from15ToCurrent
-        "16"  -> from16ToCurrent
-        "17"  -> from17ToCurrent
-        "18"  -> from18ToCurrent
-        "19"  -> from19ToCurrent
-        _     -> throw400 NotSupported $
-                   "unsupported version : " <> preVer
-      postMigrate
-  where
-    from19ToCurrent = from19To20
-
-    from18ToCurrent = from18To19 >> from19ToCurrent
-
-    from17ToCurrent = from17To18 >> from18ToCurrent
-
-    from16ToCurrent = from16To17 >> from17ToCurrent
-
-    from15ToCurrent = from15To16 >> from16ToCurrent
-
-    from14ToCurrent = from14To15 >> from15ToCurrent
-
-    from13ToCurrent = from13To14 >> from14ToCurrent
-
-    from12ToCurrent = from12To13 >> from13ToCurrent
-
-    from11ToCurrent = from11To12 >> from12ToCurrent
-
-    from10ToCurrent = from10To11 >> from11ToCurrent
-
-    from9ToCurrent = from9To10 >> from10ToCurrent
-
-    from8ToCurrent = from8To9 >> from9ToCurrent
-
-    from7ToCurrent = from7To8 >> from8ToCurrent
-
-    from6ToCurrent = from6To7 >> from7ToCurrent
-
-    from5ToCurrent = from5To6 >> from6ToCurrent
-
-    from4ToCurrent = from4To5 >> from5ToCurrent
-
-    from3ToCurrent = from3To4 >> from4ToCurrent
-
-    from2ToCurrent = from2To3 >> from3ToCurrent
-
-    from1ToCurrent = from1To2 >> from2ToCurrent
-
-    from08ToCurrent = from08To1 >> from1ToCurrent
-=======
 migrateCatalog migrationTime = migrateFrom =<< getCatalogVersion
   where
     migrateFrom previousVersion
@@ -510,8 +431,8 @@
           , ("19", from19To20)
           , ("20", from20To21)
           , ("21", from21To22)
+          , ("22", from22To23)
           ]
->>>>>>> e275142c
 
     postMigrate = do
        -- update the catalog version

# Hasura GraphQL Engine Changelog

## Next release

### Bug fixes and improvements

<<<<<<< HEAD
- cli: allow initialising project in current directory (fix #4560) #4566
=======
- console: make GraphiQL Explorer taking the whole viewport
>>>>>>> 74563402
- cli: remove irrelevant flags from init command (close #4508) (#4549)
- console: update graphiql explorer to support operation transform (#4567)

## `v1.2.0-beta.5`

### server: backend only insert permissions

Introduces optional `backend_only` (default: `false`) configuration in insert permissions
(see [api reference](https://deploy-preview-4224--hasura-docs.netlify.com/graphql/manual/api-reference/schema-metadata-api/permission.html#insertpermission)).
If this is set to `true`, the insert mutation is accessible to the role only if the request
is accompanied by `x-hasura-use-backend-only-permissions` session variable whose value is set to `true` along with the `x-hasura-admin-secret` header.
Otherwise, the behavior of the permission remains unchanged.

This feature is highly useful in disabling `insert_table` mutation for a role from frontend clients while still being able to access it from a Action webhook handler (with the same role).

(rfc #4120) (#4224)

### server: debugging mode for non-admin roles

For any errors the server sends extra information in `extensions` field under `internal` key. Till now this was only
available for `admin` role requests. To enable this for other roles, start the server with `--dev-mode` flag or set `HASURA_GRAPHQL_DEV_MODE` env variable to `true`:

```bash
$ graphql-engine --database-url <database-url> serve --dev-mode
```

In case you want to disable `internal` field for `admin` role requests, set `--admin-internal-errors` option to `false` or or set `HASURA_GRAPHQL_ADMIN_INTERNAL_ERRORS` env variable to `false`

```bash
$ graphql-engine --database-url <database-url> serve --admin-internal-errors false
```

This feature come in handy during development when you may want to see detailed errors irrespective of roles.

**Improved internal errors for Actions**:

(This is a **breaking change** with previous 1.2.0-beta releases)

The `internal` field for action errors is improved with more debug information. It now includes `request`,
`response` and `error` fields instead of just `webhook_response` field.

Before:
```json
{
  "errors": [
    {
      "extensions": {
        "internal": {
          "webhook_response": {
            "age": 25,
            "name": "Alice",
            "id": "some-id"
          }
        },
        "path": "$",
        "code": "unexpected"
      },
      "message": "unexpected fields in webhook response: age"
    }
  ]
}
```
After:
```json
{
  "errors": [
    {
      "extensions": {
        "internal": {
          "error": "unexpected response",
          "response": {
            "status": 200,
            "body": {
              "age": 25,
              "name": "Alice",
              "id": "some-id"
            },
            "headers": [
              {
                "value": "application/json",
                "name": "Content-Type"
              },
              {
                "value": "abcd",
                "name": "Set-Cookie"
              }
            ]
          },
          "request": {
            "body": {
              "session_variables": {
                "x-hasura-role": "admin"
              },
              "input": {
                "arg": {
                  "age": 25,
                  "name": "Alice",
                  "id": "some-id"
                }
              },
              "action": {
                "name": "mirror"
              }
            },
            "url": "http://127.0.0.1:5593/mirror-action",
            "headers": []
          }
        },
        "path": "$",
        "code": "unexpected"
      },
      "message": "unexpected fields in webhook response: age"
    }
  ]
}
```

### cli: add support for .env file

ENV vars can now be read from .env file present at the project root directory. A global flag, `--envfile`, is added so you can explicitly provide the .env filename, which defaults to `.env` filename if no flag is provided.

**Example**:

```
hasura console --envfile production.env
```
The above command will read ENV vars from `production.env` file present at the project root directory.

(close #4129) (#4454)

### console: allow setting post-update check in update permissions

Along with the check for filtering rows that can be updated, you can now set a post-update permission check that needs to be satisfied by the updated rows after the update is made.

<add-screenshot>

(close #4142) (#4313)

### console: support for Postgres [materialized views](https://www.postgresql.org/docs/current/rules-materializedviews.html)

Postgres materialized views are views that are persisted in a table-like form. They are now supported in the Hasura Console, in the same way as views. They will appear on the 'Schema' page, under the 'Data' tab, in the 'Untracked tables or views' section.

(close #91) (#4270)

### docs: map Postgres operators to corresponding Hasura operators

Map Postgres operators to corresponding Hasura operators at various places in docs and link to PG documentation for reference.
For example, see [here](https://hasura.io/docs/1.0/graphql/manual/api-reference/schema-metadata-api/syntax-defs.html#operator).

(#4502) (close #4056)

### Bug fixes and improvements

- server: add support for `_inc` on `real`, `double`, `numeric` and `money` (fix #3573)
- server: support special characters in JSON path query argument with bracket `[]` notation, e.g `obj['Hello World!']` (#3890) (#4482)
- server: add graphql-engine support for timestamps without timezones (fix #1217)
- server: support inserting unquoted bigint, and throw an error if value overflows the bounds of the integer type (fix #576) (fix #4368)
- console: change react ace editor theme to eclipse (close #4437)
- console: fix columns reordering for relationship tables in data browser (#4483)
- console: format row count in data browser for readablity (#4433)
- console: move pre-release notification tooltip msg to top (#4433)
- console: remove extra localPresets key present in migration files on permissions change (close #3976) (#4433)
- console: make nullable and unique labels for columns clickable in insert and modify (#4433)
- console: fix row delete for relationships in data browser (#4433)
- console: prevent trailing spaces while creating new role (close #3871) (#4497)
- console: fix table columns type comparision during column edit (close #4125) (#4393)
- docs: add API docs for using environment variables as webhook urls in event triggers
- server: fix recreating action's permissions (close #4377)
- docs: add reference docs for CLI (clsoe #4327) (#4408)

## `v1.2.0-beta.4`

### add query support in actions

(close #4032) (#4309)

### console: persist page state in data browser across navigation

The order, collapsed state of columns and rows limit is now persisted across page navigation

(close #3390) (#3753)

### Bug fixes and improvements

- cli: query support for actions (#4318)
- cli: add retry_conf in event trigger for squashing migrations (close #4296) (#4324)
- cli: allow customization of server api paths (close #4016)
- cli: clean up migration files created during a failed migrate api (close #4312) (#4319)
- cli: add support for multiple versions of plugin (close #4105)
- cli: template assets path in console HTML for unversioned builds
- cli: set_table_is_enum metadata type for squashing migrations (close #4394) (#4395)
- console: query support for actions (#4318)
- console: recover from SDL parse in actions type definition editor (fix #4385) (#4389)
- console: allow customising graphql field names for columns of views (close #3689) (#4255)
- console: fix clone permission migrations (close #3985) (#4277)
- console: decouple data rows and count fetch in data browser to account for really large tables (close #3793) (#4269)
- console: update cookie policy for API calls to "same-origin"
- console: redirect to /:table/browse from /:table (close #4330) (#4374)
- console: surround string type column default value with quotes (close #4371) (#4423)
- console: add undefined check to fix error (close #4444) (#4445)
- docs: add One-Click Render deployment guide (close #3683) (#4209)
- server: reserved keywords in column references break parser (fix #3597) #3927
- server: fix postgres specific error message that exposed database type on invalid query parameters (#4294)
- server: manage inflight events when HGE instance is gracefully shutdown (close #3548)
- server: fix an edge case where some events wouldn't be processed because of internal erorrs (#4213)
- server: fix downgrade not working to version v1.1.1 (#4354)
- server: `type` field is not required if `jwk_url` is provided in JWT config
- server: add a new field `claims_namespace_path` which accepts a JSON Path for looking up hasura claim in the JWT token (#4349)
- server: support reusing Postgres scalars in custom types (close #4125)

## `v1.2.0-beta.3`

### console: manage Postgres check constraints

Postgres Check constraints allows you to specify that the value in a certain column must satisfy a Boolean (truth-value) expression. They can be used to put in simple input validations for mutations and with this release, these constraints can now be added while creating a table or later from Modify tab on the console.

**Example**:
When a product is created, ensure that the price is greater than zero. The SQL would look like this:

```sql
CREATE TABLE products (
    product_id UUID DEFAULT gen_random_uuid(),
    name TEXT,
    price NUMERIC CONSTRAINT positive_price CHECK (price > 0)
);
```

To create this table with Hasura Console, on the 'Add a new table' screen, after adding all the columns, scroll down to 'Check constraints' section and 'Add a new check constraint' with the following properties:

- Constraint name: `positive_price`
- Check expression: `price > 0`

Read more about check constraints on [Postgres Docs](https://www.postgresql.org/docs/12/ddl-constraints.html#DDL-CONSTRAINTS-CHECK-CONSTRAINTS).

(close #1700) (#3881)

### CLI: V2 migrations architecture

A new CLI migrations image is introduced to account for the new migrations workflow. If you're have a project with `version: 2` in `config.yaml`, you should use the new image: `hasura/graphql-engine:v1.2.0-cli-migrations-v2`. Mount the migrations at `/hasura-migrations` and metadata at `/hasura-metadata`.

(close #3969) (#4145)

### Bug fixes and improvements
- server: improve performance of replace_metadata tracking many tables (fix #3802)
- server: option to reload remote schemas in 'reload_metadata' API (fix #3792, #4117)
- server: fix various space leaks to avoid excessive memory consumption
- server: fix postgres query error when computed fields included in mutation response (fix #4035)
- server: fix `__typename` not being included for custom object types (fix #4063)
- server: preserve cookie headers from sync action webhook (close #4021)
- server: validate action webhook response to conform to action output type (fix #3977)
- server: add 'ID' to default scalars in custom types (fix #4061)
- server: fix erroneous error log "Received STOP for an operation ..."
- console: enum field values can be selected through a dropdown in insert/edit rows page (close #3748) (#3810)
- console: exported metadata filenames are now unique(`hasura_metadata_<timestamp>.json`) (close #1772) (#4106)
- console: allow bulk deleting rows in 'Browse Rows' section (close #1739) (#3735)
- console: fix computed field permission selection (#4246)
- console: allow customising root fields of single row mutations (close #4203) (#4254)
- console: fix json string rendering in data browser (close #4201) (#4221)
- console: handle long column names in event trigger update columns (close #4123) (#4210)
- console: disable selecting roles without permissions for bulk actions (close #4178) (#4195)
- console: fix passing default value to JsonInput (#4175)
- console: fix parsing of wrapped types in SDL (close #4099) (#4167)
- console: misc actions fixes (#4059)
- console: action relationship page improvements (fix #4062, #4130) (#4133)
- cli: fix init command to generate correct config (fix #4036) (#4038)
- cli: fix parse error returned on console api (close #4126) (#4152)
- cli: fix typo in cli example for squash (fix #4047) (#4049)
- docs: add statement to grant hasura permissions for PG functions (#4238)
- docs: add docs for redeliver_event api (fix #4176) (#4177)
- docs: update permission.rst for check constraint api (#4124)
- docs: add note on pg versions for actions (#4034)
- docs: add latest prerelease build info (close #4041) (#4048)
- docs: add AuthGuardian JWT guide (#3958)

## `v1.2.0-beta.2`

- server: Don't update catalog version if using --dryRun (#3970)
- cli: add version flag in update-cli command (#3996)
- cli(migrations-img): add env to skip update prompts (fix #3964) (#3968)
- cli, server: use prerelease tag as channel for console assets cdn (#3975)
- cli: fix flags in actions, migrate and metadata cmd (fix #3982) (#3991)
- cli: preserve action definition in metadata apply (fix… (#3993)
- cli: bug fixes related to actions (#3951)

## `v1.2.0-beta.1`

### Hasura Actions

Actions are a way to extend Hasura’s auto-generated mutations with entirely custom ones which can handle various use cases such as data validation, data enrichment from external sources and any other complex business logic.

A new mutation can be created either by defining its GraphQL SDL or by deriving it from an existing Hasura-generated mutation. The resolver is exposed to Hasura as a webhook which can be called synchronously or asynchronously. This release also includes an ever evolving codegen workflow to make managing the custom resolvers easier.

Read more about actions in the [docs](https://docs.hasura.io/1.0/graphql/manual/actions/index.html).

(#3042) (#3252) (#3859)

### Downgrade command

A new command is added to the server executable for downgrading to earlier releases. Previously, if you ran a newer Hasura version and wanted to go back to an old version on the same database, you had to stop Hasura, run some SQL statements and start Hasura again. With the new `downgrade` command, these SQL statements can be run automatically.

**Example**: Downgrade from `v1.2.0` to `v1.0.0`:

```bash
# stop hasura v1.2.0

# run the following command:
docker run hasura/graphql-engine:v1.2.0 graphql-engine --database-url <db-url> downgrade --to-v1.0.0

# start hasura v1.0.0
```

Read more about this command in the [docs](https://hasura.io/docs/1.0/graphql/manual/deployment/downgrading.html#downgrading-hasura-graphql-engine).

(close #1156) (#3760)

### Expiration of connections authenticated by WebHooks

When using webhooks to authenticate incoming requests to the GraphQL engine server, it is now possible to specify an expiration time; the connection to the server will be automatically closed if it's still running when the expiration delay is expired.

Read more about it in the [docs](https://hasura.io/docs/1.0/graphql/manual/auth/authentication/webhook.html).

### Bug fixes and improvements

- server: check expression in update permissions (close #384) (rfc #3750) (#3804)
- console: show pre-release update notifications with opt out option (#3888)
- console: handle invalid keys in permission builder (close #3848) (#3863)<|MERGE_RESOLUTION|>--- conflicted
+++ resolved
@@ -4,12 +4,9 @@
 
 ### Bug fixes and improvements
 
-<<<<<<< HEAD
 - cli: allow initialising project in current directory (fix #4560) #4566
-=======
+- cli: remove irrelevant flags from init command (close #4508) (#4549)
 - console: make GraphiQL Explorer taking the whole viewport
->>>>>>> 74563402
-- cli: remove irrelevant flags from init command (close #4508) (#4549)
 - console: update graphiql explorer to support operation transform (#4567)
 
 ## `v1.2.0-beta.5`

--- conflicted
+++ resolved
@@ -24,13 +24,10 @@
 - console: handle nested fragments in allowed queries (close #5137) (#5252)
 - console: update sidebar icons for different action and trigger types (#5445)
 - console: make add column UX consistent with others (#5486)
-<<<<<<< HEAD
 - console: add "identity" to frequently used columns (close #4279) (#5360)
-=======
 - cli: improve error messages thrown when metadata apply fails (#5513)
 - cli: fix issue with creating seed migrations while using tables with capital letters (closes #5532) (#5549)
 - build: introduce additional log kinds for cli-migrations image (#5529)
->>>>>>> b2561a71
 
 ## `v1.3.0`
 
